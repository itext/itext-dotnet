/*
This file is part of the iText (R) project.
Copyright (c) 1998-2017 iText Group NV
Authors: iText Software.

This program is free software; you can redistribute it and/or modify
it under the terms of the GNU Affero General Public License version 3
as published by the Free Software Foundation with the addition of the
following permission added to Section 15 as permitted in Section 7(a):
FOR ANY PART OF THE COVERED WORK IN WHICH THE COPYRIGHT IS OWNED BY
ITEXT GROUP. ITEXT GROUP DISCLAIMS THE WARRANTY OF NON INFRINGEMENT
OF THIRD PARTY RIGHTS

This program is distributed in the hope that it will be useful, but
WITHOUT ANY WARRANTY; without even the implied warranty of MERCHANTABILITY
or FITNESS FOR A PARTICULAR PURPOSE.
See the GNU Affero General Public License for more details.
You should have received a copy of the GNU Affero General Public License
along with this program; if not, see http://www.gnu.org/licenses or write to
the Free Software Foundation, Inc., 51 Franklin Street, Fifth Floor,
Boston, MA, 02110-1301 USA, or download the license from the following URL:
http://itextpdf.com/terms-of-use/

The interactive user interfaces in modified source and object code versions
of this program must display Appropriate Legal Notices, as required under
Section 5 of the GNU Affero General Public License.

In accordance with Section 7(b) of the GNU Affero General Public License,
a covered work must retain the producer line in every PDF that is created
or manipulated using iText.

You can be released from the requirements of the license by purchasing
a commercial license. Buying such a license is mandatory as soon as you
develop commercial activities involving the iText software without
disclosing the source code of your own applications.
These activities include: offering paid services to customers as an ASP,
serving PDFs on the fly in a web application, shipping iText with a closed
source product.

For more information, please contact iText Software Corp. at this
address: sales@itextpdf.com
*/
using System;
using iText.IO.Image;
using iText.Kernel.Colors;
using iText.Kernel.Geom;
using iText.Kernel.Pdf;
using iText.Kernel.Pdf.Canvas;
using iText.Kernel.Utils;
using iText.Layout.Borders;
using iText.Layout.Element;
using iText.Layout.Properties;
using iText.Test;
using iText.Test.Attributes;

namespace iText.Layout {
    public class FloatTest : ExtendedITextTest {
        public static readonly String sourceFolder = iText.Test.TestUtil.GetParentProjectDirectory(NUnit.Framework.TestContext
            .CurrentContext.TestDirectory) + "/resources/itext/layout/FloatTest/";

        public static readonly String destinationFolder = NUnit.Framework.TestContext.CurrentContext.TestDirectory
             + "/test/itext/layout/FloatTest/";

        private const String text = "Video provides a powerful way to help you prove your point. When you click Online Video, you can paste in the embed code for the video you want to add. You can also type a keyword to search online for the video that best fits your document. "
             + "To make your document look professionally produced, Word provides header, footer, cover page, and text box designs that complement each other. For example, you can add a matching cover page, header, and sidebar. Click Insert and then choose the elements you want from the different galleries. "
             + "Themes and styles also help keep your document coordinated. When you click Design and choose a new Theme, the pictures, charts, and SmartArt graphics change to match your new theme. When you apply styles, your headings change to match the new theme. "
             + "Save time in Word with new buttons that show up where you need them. To change the way a picture fits in your document, click it and a button for layout options appears next to it. When you work on a table, click where you want to add a row or a column, and then click the plus sign. "
             + "Reading is easier, too, in the new Reading view. You can collapse parts of the document and focus on the text you want. If you need to stop reading before you reach the end, Word remembers where you left off - even on another device. ";

        [NUnit.Framework.OneTimeSetUp]
        public static void BeforeClass() {
            CreateOrClearDestinationFolder(destinationFolder);
        }

        /// <exception cref="System.IO.IOException"/>
        /// <exception cref="System.Exception"/>
        [NUnit.Framework.Test]
        public virtual void FloatParagraphTest01() {
            String cmpFileName = sourceFolder + "cmp_floatParagraphTest01.pdf";
            String outFile = destinationFolder + "floatParagraphTest01.pdf";
            PdfWriter writer = new PdfWriter(outFile);
            PdfDocument pdfDoc = new PdfDocument(writer);
            Document doc = new Document(pdfDoc);
            Paragraph p = new Paragraph();
            p.Add("paragraph1");
            p.SetWidth(70);
            p.SetHeight(100);
            p.SetBorder(new SolidBorder(1));
            p.SetProperty(Property.FLOAT, FloatPropertyValue.LEFT);
            Paragraph p1 = new Paragraph();
            p1.Add("paragraph2");
            p1.SetWidth(70);
            p1.SetHeight(100);
            p1.SetBorder(new SolidBorder(1));
            p1.SetProperty(Property.FLOAT, FloatPropertyValue.RIGHT);
            doc.Add(p);
            doc.Add(p1);
            Paragraph p2 = new Paragraph();
            p2.Add("paragraph3");
            p2.SetBorder(new SolidBorder(1));
            doc.Add(p2);
            doc.Close();
            NUnit.Framework.Assert.IsNull(new CompareTool().CompareByContent(outFile, cmpFileName, destinationFolder, 
                "diff01_"));
        }

        /// <exception cref="System.IO.IOException"/>
        /// <exception cref="System.Exception"/>
        [NUnit.Framework.Test]
        public virtual void FloatParagraphTest02() {
            String cmpFileName = sourceFolder + "cmp_floatParagraphTest02.pdf";
            String outFile = destinationFolder + "floatParagraphTest02.pdf";
            PdfWriter writer = new PdfWriter(outFile);
            PdfDocument pdfDoc = new PdfDocument(writer);
            Document doc = new Document(pdfDoc);
            Paragraph p = new Paragraph();
            p.Add("paragraph1");
            p.SetWidth(70);
            p.SetHeight(100);
            p.SetBorder(new SolidBorder(1));
            Paragraph p1 = new Paragraph();
            p1.Add("paragraph2");
            p1.SetBorder(new SolidBorder(1));
            p.SetProperty(Property.FLOAT, FloatPropertyValue.LEFT);
            doc.Add(p);
            doc.Add(p1);
            Paragraph p2 = new Paragraph();
            p2.Add("paragraph3");
            p2.SetBorder(new SolidBorder(1));
            doc.Add(p2);
            doc.Add(p2);
            Paragraph p3 = new Paragraph("paragraph4aaaaaaaaaaaaaaaaaaaaaaaaaaaaaaaaaaaaaaaaaaaaaaaaaaaaaaaaaaaaaaaaaaaaa"
                );
            p3.SetBorder(new SolidBorder(1));
            doc.Add(p3);
            doc.Close();
            NUnit.Framework.Assert.IsNull(new CompareTool().CompareByContent(outFile, cmpFileName, destinationFolder, 
                "diff02_"));
        }

        /// <exception cref="System.IO.IOException"/>
        /// <exception cref="System.Exception"/>
        [NUnit.Framework.Test]
        public virtual void FloatDivTest01() {
            String cmpFileName = sourceFolder + "cmp_floatDivTest01.pdf";
            String outFile = destinationFolder + "floatDivTest01.pdf";
            PdfWriter writer = new PdfWriter(outFile);
            PdfDocument pdfDoc = new PdfDocument(writer);
            Document doc = new Document(pdfDoc);
            Div div = new Div();
            div.SetWidth(70);
            Paragraph p = new Paragraph();
            p.Add("div1");
            div.SetBorder(new SolidBorder(1));
            p.SetBorder(new SolidBorder(1));
            div.SetProperty(Property.FLOAT, FloatPropertyValue.LEFT);
            div.Add(p);
            doc.Add(div);
            doc.Add(new Paragraph("div2"));
            doc.Close();
            NUnit.Framework.Assert.IsNull(new CompareTool().CompareByContent(outFile, cmpFileName, destinationFolder, 
                "diff03_"));
        }

        /// <exception cref="System.IO.IOException"/>
        /// <exception cref="System.Exception"/>
        [NUnit.Framework.Test]
        public virtual void FloatDivTest02() {
            String cmpFileName = sourceFolder + "cmp_floatDivTest02.pdf";
            String outFile = destinationFolder + "floatDivTest02.pdf";
            PdfWriter writer = new PdfWriter(outFile);
            PdfDocument pdfDoc = new PdfDocument(writer);
            Document doc = new Document(pdfDoc);
            Div div = new Div();
            div.SetMargin(0);
            div.SetProperty(Property.FLOAT, FloatPropertyValue.LEFT);
            Paragraph p = new Paragraph();
            p.Add("More news");
            div.Add(p);
            doc.Add(div);
            div = new Div();
            div.SetMargin(0);
            div.SetProperty(Property.FLOAT, FloatPropertyValue.LEFT);
            p = new Paragraph();
            p.Add("Even more news");
            div.Add(p);
            doc.Add(div);
            Div coloredDiv = new Div();
            coloredDiv.SetMargin(0);
            coloredDiv.SetBackgroundColor(Color.RED);
            Paragraph p1 = new Paragraph();
            p1.Add("Some div");
            coloredDiv.Add(p1);
            doc.Add(coloredDiv);
            doc.Close();
            NUnit.Framework.Assert.IsNull(new CompareTool().CompareByContent(outFile, cmpFileName, destinationFolder, 
                "diff04_"));
        }

        /// <exception cref="System.IO.IOException"/>
        /// <exception cref="System.Exception"/>
        [NUnit.Framework.Test]
        public virtual void FloatDivTest03() {
            String cmpFileName = sourceFolder + "cmp_floatDivTest03.pdf";
            String outFile = destinationFolder + "floatDivTest03.pdf";
            PdfWriter writer = new PdfWriter(outFile);
            PdfDocument pdfDoc = new PdfDocument(writer);
            Document doc = new Document(pdfDoc);
            Div div = new Div();
            div.SetMargin(0);
            div.SetProperty(Property.FLOAT, FloatPropertyValue.LEFT);
            div.SetHeight(760);
            div.SetWidth(523);
            div.SetBorder(new SolidBorder(1));
            Paragraph p = new Paragraph();
            p.Add("More news");
            div.Add(p);
            doc.Add(div);
            div = new Div();
            div.SetMargin(0);
            div.SetProperty(Property.FLOAT, FloatPropertyValue.LEFT);
            div.SetBorder(new SolidBorder(1));
            p = new Paragraph();
            p.Add("Even more news");
            div.Add(p);
            doc.Add(div);
            doc.Close();
            NUnit.Framework.Assert.IsNull(new CompareTool().CompareByContent(outFile, cmpFileName, destinationFolder, 
                "diff05_"));
        }

        /// <exception cref="System.IO.IOException"/>
        /// <exception cref="System.Exception"/>
        [NUnit.Framework.Test]
        public virtual void FloatingImageInCell() {
            String cmpFileName = sourceFolder + "cmp_floatingImageInCell.pdf";
            String outFile = destinationFolder + "floatingImageInCell.pdf";
            String imageSrc = sourceFolder + "itis.jpg";
            Document document = new Document(new PdfDocument(new PdfWriter(outFile)));
            iText.Layout.Element.Image img1 = new Image(ImageDataFactory.Create(imageSrc)).ScaleToFit(100, 100);
            iText.Layout.Element.Image img2 = new iText.Layout.Element.Image(ImageDataFactory.Create(imageSrc)).ScaleToFit
                (100, 100);
            img2.SetMarginRight(10);
            img2.SetProperty(Property.FLOAT, FloatPropertyValue.LEFT);
            Table table = new Table(UnitValue.CreatePercentArray(new float[] { 30, 70 }));
            table.AddCell(new Cell().Add(img1));
            table.AddCell(new Cell().Add(img2).Add("Video provides a powerful way to help you prove your point. When you click Online Video, you can paste in the embed code for the video you want to add. You can also type a keyword to search online for the video that best fits your document.\n"
                 + "To make your document look professionally produced, Word provides header, footer, cover page, and text box designs that complement each other. For example, you can add a matching cover page, header, and sidebar. Click Insert and then choose the elements you want from the different galleries.\n"
                 + "Themes and styles also help keep your document coordinated. When you click Design and choose a new Theme, the pictures, charts, and SmartArt graphics change to match your new theme. When you apply styles, your headings change to match the new theme.\n"
                 + "Save time in Word with new buttons that show up where you need them. To change the way a picture fits in your document, click it and a button for layout options appears next to it. When you work on a table, click where you want to add a row or a column, and then click the plus sign.\n"
                 + "Reading is easier, too, in the new Reading view. You can collapse parts of the document and focus on the text you want. If you need to stop reading before you reach the end, Word remembers where you left off - even on another device.\n"
                ));
            document.Add(table);
            document.Close();
            NUnit.Framework.Assert.IsNull(new CompareTool().CompareByContent(outFile, cmpFileName, destinationFolder, 
                "diff06_"));
        }

        /// <exception cref="System.IO.IOException"/>
        /// <exception cref="System.Exception"/>
        [NUnit.Framework.Test]
        public virtual void FloatingImageToNextPage() {
            String cmpFileName = sourceFolder + "cmp_floatingImageToNextPage.pdf";
            String outFile = destinationFolder + "floatingImageToNextPage.pdf";
            String imageSrc = sourceFolder + "itis.jpg";
            Document document = new Document(new PdfDocument(new PdfWriter(outFile)));
            iText.Layout.Element.Image img1 = new iText.Layout.Element.Image(ImageDataFactory.Create(imageSrc)).ScaleToFit
                (100, 100);
            iText.Layout.Element.Image img2 = new iText.Layout.Element.Image(ImageDataFactory.Create(imageSrc)).ScaleAbsolute
                (100, 500);
            img1.SetMarginLeft(10);
            img1.SetProperty(Property.FLOAT, FloatPropertyValue.RIGHT);
            img2.SetMarginRight(10);
            img2.SetProperty(Property.FLOAT, FloatPropertyValue.LEFT);
            document.Add(img1);
            document.Add(new Paragraph(text));
            document.Add(new Paragraph(text));
            document.Add(img2);
            document.Add(new Paragraph(text));
            document.Close();
            NUnit.Framework.Assert.IsNull(new CompareTool().CompareByContent(outFile, cmpFileName, destinationFolder, 
                "diff07_"));
        }

        /// <exception cref="System.IO.IOException"/>
        /// <exception cref="System.Exception"/>
        [NUnit.Framework.Test]
        public virtual void InlineFloatingImageToNextPage() {
            String cmpFileName = sourceFolder + "cmp_inlineFloatingImageToNextPage.pdf";
            String outFile = destinationFolder + "inlineFloatingImageToNextPage.pdf";
            String imageSrc = sourceFolder + "itis.jpg";
            Document document = new Document(new PdfDocument(new PdfWriter(outFile)));
            iText.Layout.Element.Image img1 = new iText.Layout.Element.Image(ImageDataFactory.Create(imageSrc)).ScaleToFit
                (100, 100);
            iText.Layout.Element.Image img2 = new iText.Layout.Element.Image(ImageDataFactory.Create(imageSrc)).ScaleAbsolute
                (100, 500);
            img1.SetMarginLeft(10);
            img1.SetProperty(Property.FLOAT, FloatPropertyValue.RIGHT);
            img2.SetMarginRight(10);
            img2.SetProperty(Property.FLOAT, FloatPropertyValue.LEFT);
            document.Add(img1);
            document.Add(new Paragraph(text));
            document.Add(new Paragraph(text));
            Paragraph p = new Paragraph();
            p.Add(img2).Add(text);
            document.Add(p);
            document.Close();
            NUnit.Framework.Assert.IsNull(new CompareTool().CompareByContent(outFile, cmpFileName, destinationFolder, 
                "diff08_"));
        }

        /// <exception cref="System.IO.IOException"/>
        /// <exception cref="System.Exception"/>
        [NUnit.Framework.Test]
        public virtual void FloatingTwoImages() {
            String cmpFileName = sourceFolder + "cmp_floatingTwoImages.pdf";
            String outFile = destinationFolder + "floatingTwoImages.pdf";
            String imageSrc = sourceFolder + "itis.jpg";
            Document document = new Document(new PdfDocument(new PdfWriter(outFile)));
            iText.Layout.Element.Image img1 = new iText.Layout.Element.Image(ImageDataFactory.Create(imageSrc)).ScaleToFit
                (400, 400);
            iText.Layout.Element.Image img2 = new iText.Layout.Element.Image(ImageDataFactory.Create(imageSrc)).ScaleToFit
                (400, 400);
            img1.SetMarginRight(10);
            img1.SetProperty(Property.FLOAT, FloatPropertyValue.LEFT);
            img2.SetMarginRight(10);
            img2.SetProperty(Property.FLOAT, FloatPropertyValue.LEFT);
            document.Add(img1);
            document.Add(img2);
            document.Add(new Paragraph(text));
            document.Close();
            NUnit.Framework.Assert.IsNull(new CompareTool().CompareByContent(outFile, cmpFileName, destinationFolder, 
                "diff09_"));
        }

        /// <exception cref="System.IO.IOException"/>
        /// <exception cref="System.Exception"/>
        [NUnit.Framework.Test]
        public virtual void FloatingTwoImagesLR() {
            String cmpFileName = sourceFolder + "cmp_floatingTwoImagesLR.pdf";
            String outFile = destinationFolder + "floatingTwoImagesLR.pdf";
            String imageSrc = sourceFolder + "itis.jpg";
            Document document = new Document(new PdfDocument(new PdfWriter(outFile)));
            iText.Layout.Element.Image img1 = new iText.Layout.Element.Image(ImageDataFactory.Create(imageSrc)).ScaleToFit
                (350, 350);
            iText.Layout.Element.Image img2 = new iText.Layout.Element.Image(ImageDataFactory.Create(imageSrc)).ScaleToFit
                (350, 350);
            img1.SetMarginLeft(10);
            img1.SetProperty(Property.FLOAT, FloatPropertyValue.RIGHT);
            img2.SetMarginRight(10);
            img2.SetProperty(Property.FLOAT, FloatPropertyValue.LEFT);
            document.Add(img1);
            document.Add(img2);
            document.Add(new Paragraph(text));
            document.Close();
            NUnit.Framework.Assert.IsNull(new CompareTool().CompareByContent(outFile, cmpFileName, destinationFolder, 
                "diff10_"));
        }

        /// <exception cref="System.IO.IOException"/>
        /// <exception cref="System.Exception"/>
        [NUnit.Framework.Test]
        public virtual void FloatingImageInParagraph() {
            String cmpFileName = sourceFolder + "cmp_floatingImageInParagraph.pdf";
            String outFile = destinationFolder + "floatingImageInParagraph.pdf";
            String imageSrc = sourceFolder + "itis.jpg";
            Document document = new Document(new PdfDocument(new PdfWriter(outFile)));
            // Image floats on the left inside the paragraph
            iText.Layout.Element.Image img1 = new iText.Layout.Element.Image(ImageDataFactory.Create(imageSrc)).ScaleToFit
                (100, 100);
            img1.SetMarginRight(10);
            img1.SetProperty(Property.FLOAT, FloatPropertyValue.LEFT);
            Paragraph p = new Paragraph();
            p.Add(img1).Add(text);
            document.Add(p);
            // Image floats on the right inside the paragraph
            iText.Layout.Element.Image img2 = new iText.Layout.Element.Image(ImageDataFactory.Create(imageSrc)).ScaleToFit
                (100, 100);
            img2.SetMarginLeft(10);
            img2.SetProperty(Property.FLOAT, FloatPropertyValue.RIGHT);
            p = new Paragraph();
            p.Add(img2).Add(text);
            document.Add(p);
            // Paragraph containing image floats on the right inside the paragraph
            iText.Layout.Element.Image img3 = new iText.Layout.Element.Image(ImageDataFactory.Create(imageSrc)).ScaleToFit
                (100, 100);
            img3.SetMarginLeft(10);
            p = new Paragraph();
            p.Add(img3);
            p.SetProperty(Property.FLOAT, FloatPropertyValue.RIGHT);
            document.Add(p);
            document.Add(new Paragraph(text));
            // Image floats on the left inside short paragraph
            iText.Layout.Element.Image img4 = new iText.Layout.Element.Image(ImageDataFactory.Create(imageSrc)).ScaleToFit
                (100, 100);
            img4.SetMarginRight(10);
            img4.SetProperty(Property.FLOAT, FloatPropertyValue.LEFT);
            p = new Paragraph();
            p.Add(img4).Add("A little text.");
            document.Add(p);
            document.Add(new Paragraph(text));
            // Image floats on the left inside short paragraph
            iText.Layout.Element.Image img5 = new iText.Layout.Element.Image(ImageDataFactory.Create(imageSrc)).ScaleToFit
                (100, 100);
            img5.SetMarginRight(10);
            img5.SetProperty(Property.FLOAT, FloatPropertyValue.LEFT);
            p = new Paragraph();
            p.Add(img4).Add("A little text.");
            document.Add(p);
            p = new Paragraph(text);
            p.SetProperty(Property.CLEAR, ClearPropertyValue.BOTH);
            document.Add(p);
            document.Close();
            NUnit.Framework.Assert.IsNull(new CompareTool().CompareByContent(outFile, cmpFileName, destinationFolder, 
                "diff11_"));
        }

        /// <exception cref="System.IO.IOException"/>
        /// <exception cref="System.Exception"/>
        [NUnit.Framework.Test]
        public virtual void FloatsOnCanvas() {
            String cmpFileName = sourceFolder + "cmp_floatsOnCanvas.pdf";
            String outFile = destinationFolder + "floatsOnCanvas.pdf";
            PdfDocument pdfDoc = new PdfDocument(new PdfWriter(outFile));
            PdfPage page = pdfDoc.AddNewPage();
            PdfCanvas pdfCanvas = new PdfCanvas(page);
            iText.Layout.Canvas canvas = new iText.Layout.Canvas(pdfCanvas, pdfDoc, page.GetPageSize().ApplyMargins<Rectangle
                >(36, 36, 36, 36, false));
            Div div = new Div().SetBackgroundColor(Color.RED);
            Div fDiv = new Div().SetBackgroundColor(Color.BLUE).SetWidth(200).SetHeight(200);
            fDiv.SetProperty(Property.FLOAT, FloatPropertyValue.LEFT);
            Div fInnerDiv1 = new Div().SetWidth(50).SetHeight(50);
            fInnerDiv1.SetProperty(Property.FLOAT, FloatPropertyValue.RIGHT);
            fInnerDiv1.SetBackgroundColor(Color.YELLOW);
            Div fInnerDiv2 = new Div().SetWidth(50).SetHeight(50);
            fInnerDiv2.SetProperty(Property.FLOAT, FloatPropertyValue.RIGHT);
            fInnerDiv2.SetBackgroundColor(Color.CYAN);
            fDiv.Add(fInnerDiv1);
            fDiv.Add(fInnerDiv2);
            fDiv.Add(new Paragraph("Video provides a powerful way to help you prove your point. When you click Online Video, you can paste in the embed code for the video you want to add"
                ));
            div.Add(fDiv).Add(new Paragraph("Hello"));
            canvas.Add(div);
            div = new Div().SetBackgroundColor(Color.GREEN);
            div.Add(new Paragraph("World"));
            canvas.Add(div);
            canvas.Add(div);
            canvas.Close();
            pdfDoc.Close();
            NUnit.Framework.Assert.IsNull(new CompareTool().CompareByContent(outFile, cmpFileName, destinationFolder, 
                "diff12_"));
        }

        /// <exception cref="System.IO.IOException"/>
        /// <exception cref="System.Exception"/>
        [NUnit.Framework.Test]
        [LogMessage(iText.IO.LogMessageConstant.CLIP_ELEMENT, Count = 3)]
        public virtual void FloatFixedHeightContentNotFit() {
            String cmpFileName = sourceFolder + "cmp_floatFixedHeightContentNotFit.pdf";
            String outFile = destinationFolder + "floatFixedHeightContentNotFit.pdf";
            Document document = new Document(new PdfDocument(new PdfWriter(outFile)));
            Div div = new Div().SetBorder(new SolidBorder(Color.RED, 2));
            div.Add(new Paragraph("Floating div.")).Add(new Paragraph(text));
            div.SetHeight(200).SetWidth(100);
            div.SetProperty(Property.FLOAT, FloatPropertyValue.RIGHT);
            document.Add(div);
            document.Add(new Paragraph(text));
            Paragraph p = new Paragraph("Floating p.\n" + text).SetBorder(new SolidBorder(Color.RED, 2));
            p.SetHeight(200).SetWidth(100);
            p.SetProperty(Property.FLOAT, FloatPropertyValue.RIGHT);
            document.Add(p);
            document.Add(new Paragraph(text));
            Table table = new Table(UnitValue.CreatePercentArray(new float[] { 0.3f, 0.7f })).SetBorder(new SolidBorder
                (Color.RED, 2));
            table.AddCell(new Paragraph("Floating table.")).AddCell(new Paragraph(text));
            table.SetHeight(200).SetWidth(300);
            table.SetProperty(Property.FLOAT, FloatPropertyValue.RIGHT);
            document.Add(table);
            document.Add(new Paragraph(text));
            document.Close();
            NUnit.Framework.Assert.IsNull(new CompareTool().CompareByContent(outFile, cmpFileName, destinationFolder, 
                "diff13_"));
        }

        /// <exception cref="System.IO.IOException"/>
        /// <exception cref="System.Exception"/>
        [NUnit.Framework.Test]
        public virtual void ClearanceApplyingPageSplit() {
            String cmpFileName = sourceFolder + "cmp_clearanceApplyingPageSplit.pdf";
            String outFile = destinationFolder + "clearanceApplyingPageSplit.pdf";
            Document document = new Document(new PdfDocument(new PdfWriter(outFile)));
            document.Add(new Paragraph(text));
            Div div = new Div().SetBorder(new SolidBorder(Color.RED, 2));
            div.Add(new Paragraph("Floating div."));
            div.SetHeight(200).SetWidth(100);
            div.SetProperty(Property.FLOAT, FloatPropertyValue.RIGHT);
            document.Add(div);
            Div divClear = new Div().SetBackgroundColor(Color.GREEN);
            divClear.Add(new Paragraph("Cleared div.")).Add(new Paragraph(text));
            divClear.SetHeight(400);
            divClear.SetProperty(Property.CLEAR, ClearPropertyValue.BOTH);
            document.Add(divClear);
            document.Close();
            NUnit.Framework.Assert.IsNull(new CompareTool().CompareByContent(outFile, cmpFileName, destinationFolder, 
                "diff13_"));
        }

        /// <exception cref="System.IO.IOException"/>
        /// <exception cref="System.Exception"/>
        [NUnit.Framework.Test]
<<<<<<< HEAD
        public virtual void FloatInlineBlockTest01() {
            String cmpFileName = sourceFolder + "cmp_floatInlineBlockTest01.pdf";
            String outFile = destinationFolder + "floatInlineBlockTest01.pdf";
            PdfDocument pdfDoc = new PdfDocument(new PdfWriter(outFile));
            Document doc = new Document(pdfDoc);
            Paragraph p = new Paragraph().SetBorder(new SolidBorder(1));
            p.Add("Float with large borders shall fit on first line with this text. ");
            Div div = new Div().SetBorder(new SolidBorder(Color.RED, 40));
            div.SetProperty(Property.FLOAT, FloatPropertyValue.RIGHT);
            div.Add(new Paragraph("Floating div."));
            p.Add(div);
            p.Add("Inline block with large borders floating. Inline block with large borders floating. " + "Inline block with large borders floating. Inline block with large borders floating."
                );
            doc.Add(p);
            doc.Close();
            NUnit.Framework.Assert.IsNull(new CompareTool().CompareByContent(outFile, cmpFileName, destinationFolder, 
                "diff14_"));
        }
=======
        public virtual void ClearanceApplyingPageSplit02() {
            String cmpFileName = sourceFolder + "cmp_clearanceApplyingPageSplit02.pdf";
            String outFile = destinationFolder + "clearanceApplyingPageSplit02.pdf";
            Document document = new Document(new PdfDocument(new PdfWriter(outFile)));
            document.Add(new Paragraph(text + text));
            Div div = new Div().SetBorder(new SolidBorder(Color.RED, 2));
            div.Add(new Paragraph("Floating div."));
            div.SetHeight(400).SetWidth(100);
            div.SetProperty(Property.FLOAT, FloatPropertyValue.RIGHT);
            document.Add(div);
            Div divClear = new Div().SetBackgroundColor(Color.GREEN);
            divClear.Add(new Paragraph("Cleared floating div."));
            divClear.SetProperty(Property.CLEAR, ClearPropertyValue.BOTH);
            divClear.SetProperty(Property.FLOAT, FloatPropertyValue.LEFT);
            document.Add(divClear);
            document.Add(new Paragraph(text));
            document.Close();
            NUnit.Framework.Assert.IsNull(new CompareTool().CompareByContent(outFile, cmpFileName, destinationFolder, 
                "diff14_"));
        }

        /// <exception cref="System.IO.IOException"/>
        /// <exception cref="System.Exception"/>
        [NUnit.Framework.Test]
        public virtual void ClearanceApplyingPageSplit03() {
            String cmpFileName = sourceFolder + "cmp_clearanceApplyingPageSplit03.pdf";
            String outFile = destinationFolder + "clearanceApplyingPageSplit03.pdf";
            Document document = new Document(new PdfDocument(new PdfWriter(outFile)));
            document.Add(new Paragraph(text + text));
            Div div = new Div().SetBorder(new SolidBorder(Color.RED, 2));
            div.Add(new Paragraph("Floating div."));
            div.SetHeight(400).SetWidth(100);
            div.SetProperty(Property.FLOAT, FloatPropertyValue.RIGHT);
            document.Add(div);
            Div divClear = new Div().SetBackgroundColor(Color.GREEN);
            divClear.Add(new Paragraph("Cleared div."));
            divClear.SetProperty(Property.CLEAR, ClearPropertyValue.BOTH);
            document.Add(divClear);
            document.Add(new Paragraph(text));
            document.Close();
            NUnit.Framework.Assert.IsNull(new CompareTool().CompareByContent(outFile, cmpFileName, destinationFolder, 
                "diff15_"));
        }

        /// <exception cref="System.IO.IOException"/>
        /// <exception cref="System.Exception"/>
        [NUnit.Framework.Test]
        [NUnit.Framework.Ignore("DEVSIX-1437")]
        public virtual void ClearanceApplyingPageSplit04() {
            String cmpFileName = sourceFolder + "cmp_clearanceApplyingPageSplit04.pdf";
            String outFile = destinationFolder + "clearanceApplyingPageSplit04.pdf";
            Document document = new Document(new PdfDocument(new PdfWriter(outFile)));
            document.Add(new Paragraph(text + text));
            Div div = new Div().SetBorder(new SolidBorder(Color.RED, 2));
            div.Add(new iText.Layout.Element.Image(ImageDataFactory.Create(sourceFolder + "itis.jpg")).SetHeight(400));
            div.SetProperty(Property.FLOAT, FloatPropertyValue.RIGHT);
            document.Add(div);
            // TODO Adding float at the end of the page, it doesn't fit at all.
            Div divClear = new Div().SetBackgroundColor(Color.GREEN);
            divClear.Add(new Paragraph("Cleared div."));
            divClear.SetProperty(Property.CLEAR, ClearPropertyValue.BOTH);
            document.Add(divClear);
            // TODO Adding cleared element which shall be after the previous float.
            document.Close();
            NUnit.Framework.Assert.IsNull(new CompareTool().CompareByContent(outFile, cmpFileName, destinationFolder, 
                "diff16_"));
        }

        /// <exception cref="System.IO.IOException"/>
        /// <exception cref="System.Exception"/>
        [NUnit.Framework.Test]
        [NUnit.Framework.Ignore("DEVSIX-1437")]
        public virtual void ClearanceApplyingPageSplit05() {
            String cmpFileName = sourceFolder + "cmp_clearanceApplyingPageSplit05.pdf";
            String outFile = destinationFolder + "clearanceApplyingPageSplit05.pdf";
            Document document = new Document(new PdfDocument(new PdfWriter(outFile)));
            document.Add(new Paragraph(text + text));
            Div div = new Div().SetBorder(new SolidBorder(Color.RED, 2));
            div.Add(new Paragraph("Floating div."));
            div.SetHeight(400).SetWidth(100);
            div.SetProperty(Property.FLOAT, FloatPropertyValue.RIGHT);
            document.Add(div);
            // TODO Adding float at the end of the page, it is split.
            Div divClear = new Div();
            divClear.SetBorder(new SolidBorder(Color.GREEN, 2));
            //
            divClear.SetProperty(Property.CLEAR, ClearPropertyValue.BOTH);
            document.Add(divClear);
            // TODO Adding empty element with clearance - it shall be placed after the overflow part of the float.
            document.Add(new Paragraph(text));
            document.Add(new Paragraph(text));
            document.Close();
            NUnit.Framework.Assert.IsNull(new CompareTool().CompareByContent(outFile, cmpFileName, destinationFolder, 
                "diff15_"));
        }

        /// <exception cref="System.IO.IOException"/>
        /// <exception cref="System.Exception"/>
        [NUnit.Framework.Test]
        [NUnit.Framework.Ignore("DEVSIX-1437")]
        public virtual void ClearanceApplyingPageSplit06() {
            String cmpFileName = sourceFolder + "cmp_clearanceApplyingPageSplit06.pdf";
            String outFile = destinationFolder + "clearanceApplyingPageSplit06.pdf";
            Document document = new Document(new PdfDocument(new PdfWriter(outFile)));
            document.Add(new Paragraph(text + text));
            Div containerDiv = new Div();
            containerDiv.SetBorder(new SolidBorder(Color.MAGENTA, 2));
            Div div = new Div().SetBorder(new SolidBorder(Color.RED, 2));
            div.Add(new Paragraph("Floating div."));
            div.SetHeight(400).SetWidth(100);
            div.SetProperty(Property.FLOAT, FloatPropertyValue.RIGHT);
            containerDiv.Add(div);
            Div divClear = new Div().SetBackgroundColor(Color.GREEN);
            divClear.Add(new Paragraph("Cleared floating div."));
            divClear.SetProperty(Property.CLEAR, ClearPropertyValue.BOTH);
            divClear.SetProperty(Property.FLOAT, FloatPropertyValue.LEFT);
            containerDiv.Add(divClear);
            // TODO Float with clear shall be drawn under the previous float on second page.
            containerDiv.Add(new Paragraph(text));
            // TODO text shall start on the first page.
            document.Add(containerDiv);
            document.Close();
            NUnit.Framework.Assert.IsNull(new CompareTool().CompareByContent(outFile, cmpFileName, destinationFolder, 
                "diff23_"));
        }

        /// <exception cref="System.IO.IOException"/>
        /// <exception cref="System.Exception"/>
        [NUnit.Framework.Test]
        public virtual void ClearanceApplyingPageSplit07() {
            String cmpFileName = sourceFolder + "cmp_clearanceApplyingPageSplit07.pdf";
            String outFile = destinationFolder + "clearanceApplyingPageSplit07.pdf";
            Document document = new Document(new PdfDocument(new PdfWriter(outFile)));
            document.Add(new Paragraph(text + text));
            Div containerDiv = new Div();
            containerDiv.SetBorder(new SolidBorder(Color.MAGENTA, 2));
            Div div = new Div().SetBorder(new SolidBorder(Color.RED, 2));
            div.Add(new Paragraph("Floating div."));
            div.SetHeight(400).SetWidth(100);
            div.SetProperty(Property.FLOAT, FloatPropertyValue.RIGHT);
            containerDiv.Add(div);
            Div divClear = new Div().SetBackgroundColor(Color.GREEN);
            divClear.Add(new Paragraph("Cleared div."));
            divClear.SetProperty(Property.CLEAR, ClearPropertyValue.BOTH);
            containerDiv.Add(divClear);
            containerDiv.Add(new Paragraph(text));
            document.Add(containerDiv);
            document.Close();
            NUnit.Framework.Assert.IsNull(new CompareTool().CompareByContent(outFile, cmpFileName, destinationFolder, 
                "diff24_"));
        }

        /// <exception cref="System.IO.IOException"/>
        /// <exception cref="System.Exception"/>
        [NUnit.Framework.Test]
        [NUnit.Framework.Ignore("DEVSIX-1437")]
        public virtual void ClearanceApplyingPageSplit08() {
            String cmpFileName = sourceFolder + "cmp_clearanceApplyingPageSplit08.pdf";
            String outFile = destinationFolder + "clearanceApplyingPageSplit08.pdf";
            Document document = new Document(new PdfDocument(new PdfWriter(outFile)));
            document.Add(new Paragraph(text + text));
            Div containerDiv = new Div();
            containerDiv.SetBorder(new SolidBorder(Color.MAGENTA, 2));
            Div div = new Div().SetBorder(new SolidBorder(Color.RED, 2));
            div.Add(new iText.Layout.Element.Image(ImageDataFactory.Create(sourceFolder + "itis.jpg")).SetHeight(400));
            div.SetProperty(Property.FLOAT, FloatPropertyValue.RIGHT);
            containerDiv.Add(div);
            Div divClear = new Div().SetBackgroundColor(Color.GREEN);
            divClear.Add(new Paragraph("Cleared div."));
            divClear.SetProperty(Property.CLEAR, ClearPropertyValue.BOTH);
            containerDiv.Add(divClear);
            document.Add(containerDiv);
            document.Close();
            NUnit.Framework.Assert.IsNull(new CompareTool().CompareByContent(outFile, cmpFileName, destinationFolder, 
                "diff25_"));
        }

        /// <exception cref="System.IO.IOException"/>
        /// <exception cref="System.Exception"/>
        [NUnit.Framework.Test]
        public virtual void ClearanceApplyingPageSplit09() {
            String cmpFileName = sourceFolder + "cmp_clearanceApplyingPageSplit09.pdf";
            String outFile = destinationFolder + "clearanceApplyingPageSplit09.pdf";
            Document document = new Document(new PdfDocument(new PdfWriter(outFile)));
            document.Add(new Paragraph(text + text));
            Div containerDiv = new Div();
            containerDiv.SetBorder(new SolidBorder(Color.MAGENTA, 2));
            Div div = new Div().SetBorder(new SolidBorder(Color.RED, 2));
            div.Add(new Paragraph("Floating div."));
            div.SetHeight(400).SetWidth(100);
            div.SetProperty(Property.FLOAT, FloatPropertyValue.RIGHT);
            containerDiv.Add(div);
            Div divClear = new Div();
            divClear.SetBorder(new SolidBorder(Color.GREEN, 2));
            divClear.SetProperty(Property.CLEAR, ClearPropertyValue.BOTH);
            containerDiv.Add(divClear);
            containerDiv.Add(new Paragraph(text));
            containerDiv.Add(new Paragraph(text));
            document.Add(containerDiv);
            document.Close();
            NUnit.Framework.Assert.IsNull(new CompareTool().CompareByContent(outFile, cmpFileName, destinationFolder, 
                "diff26_"));
        }

        /// <exception cref="System.IO.IOException"/>
        /// <exception cref="System.Exception"/>
        [NUnit.Framework.Test]
        [LogMessage(iText.IO.LogMessageConstant.ELEMENT_DOES_NOT_FIT_AREA, Count = 2)]
        public virtual void FloatsOnPageSplit01() {
            String cmpFileName = sourceFolder + "cmp_floatsOnPageSplit01.pdf";
            String outFile = destinationFolder + "floatsOnPageSplit01.pdf";
            Document document = new Document(new PdfDocument(new PdfWriter(outFile)));
            document.Add(new Paragraph(text + text));
            Div div = new Div().SetBorder(new SolidBorder(Color.RED, 2));
            iText.Layout.Element.Image img = new iText.Layout.Element.Image(ImageDataFactory.Create(sourceFolder + "itis.jpg"
                )).SetHeight(400);
            div.Add(img);
            div.SetProperty(Property.FLOAT, FloatPropertyValue.RIGHT);
            document.Add(div);
            document.Add(img);
            document.Close();
            NUnit.Framework.Assert.IsNull(new CompareTool().CompareByContent(outFile, cmpFileName, destinationFolder, 
                "diff17_"));
        }

        /// <exception cref="System.IO.IOException"/>
        /// <exception cref="System.Exception"/>
        [NUnit.Framework.Test]
        [NUnit.Framework.Ignore("DEVSIX-1437")]
        public virtual void FloatsOnPageSplit02() {
            String cmpFileName = sourceFolder + "cmp_floatsOnPageSplit02.pdf";
            String outFile = destinationFolder + "floatsOnPageSplit02.pdf";
            Document document = new Document(new PdfDocument(new PdfWriter(outFile)));
            document.Add(new Paragraph(text + text));
            Div div = new Div().SetBorder(new SolidBorder(Color.RED, 2));
            iText.Layout.Element.Image img = new iText.Layout.Element.Image(ImageDataFactory.Create(sourceFolder + "itis.jpg"
                )).SetHeight(200);
            div.Add(img);
            div.SetProperty(Property.FLOAT, FloatPropertyValue.RIGHT);
            document.Add(div);
            document.Add(img);
            // TODO Image shall have overflowed to the next page.
            document.Close();
            NUnit.Framework.Assert.IsNull(new CompareTool().CompareByContent(outFile, cmpFileName, destinationFolder, 
                "diff18_"));
        }

        /// <exception cref="System.IO.IOException"/>
        /// <exception cref="System.Exception"/>
        [NUnit.Framework.Test]
        public virtual void FloatsOnPageSplit03() {
            String cmpFileName = sourceFolder + "cmp_floatsOnPageSplit03.pdf";
            String outFile = destinationFolder + "floatsOnPageSplit03.pdf";
            Document document = new Document(new PdfDocument(new PdfWriter(outFile)));
            document.Add(new Paragraph(text + text));
            Div div = new Div().SetBorder(new SolidBorder(Color.RED, 2));
            div.Add(new Paragraph(text).SetWidth(250));
            div.SetProperty(Property.FLOAT, FloatPropertyValue.RIGHT);
            document.Add(div);
            iText.Layout.Element.Image img = new iText.Layout.Element.Image(ImageDataFactory.Create(sourceFolder + "itis.jpg"
                )).SetHeight(400).SetWidth(250);
            document.Add(img);
            document.Close();
            NUnit.Framework.Assert.IsNull(new CompareTool().CompareByContent(outFile, cmpFileName, destinationFolder, 
                "diff19_"));
        }

        /// <exception cref="System.IO.IOException"/>
        /// <exception cref="System.Exception"/>
        [NUnit.Framework.Test]
        [LogMessage(iText.IO.LogMessageConstant.ELEMENT_DOES_NOT_FIT_AREA)]
        public virtual void FloatsOnPageSplit04() {
            String cmpFileName = sourceFolder + "cmp_floatsOnPageSplit04.pdf";
            String outFile = destinationFolder + "floatsOnPageSplit04.pdf";
            Document document = new Document(new PdfDocument(new PdfWriter(outFile)));
            document.Add(new Paragraph(text + text));
            Div div = new Div().SetBorder(new SolidBorder(Color.RED, 2));
            iText.Layout.Element.Image img = new iText.Layout.Element.Image(ImageDataFactory.Create(sourceFolder + "itis.jpg"
                )).SetHeight(400);
            div.Add(img);
            div.SetProperty(Property.FLOAT, FloatPropertyValue.RIGHT);
            document.Add(div);
            document.Close();
            NUnit.Framework.Assert.IsNull(new CompareTool().CompareByContent(outFile, cmpFileName, destinationFolder, 
                "diff20_"));
        }

        /// <exception cref="System.IO.IOException"/>
        /// <exception cref="System.Exception"/>
        [NUnit.Framework.Test]
        [NUnit.Framework.Ignore("DEVSIX-1437")]
        public virtual void FloatsOnPageSplit05() {
            String cmpFileName = sourceFolder + "cmp_floatsOnPageSplit05.pdf";
            String outFile = destinationFolder + "floatsOnPageSplit05.pdf";
            Document document = new Document(new PdfDocument(new PdfWriter(outFile)));
            document.Add(new Paragraph(text + text));
            Div div = new Div().SetBorder(new SolidBorder(Color.RED, 2));
            iText.Layout.Element.Image img = new iText.Layout.Element.Image(ImageDataFactory.Create(sourceFolder + "itis.jpg"
                )).SetHeight(400);
            div.Add(img);
            div.SetProperty(Property.FLOAT, FloatPropertyValue.RIGHT);
            document.Add(div);
            // TODO Adding float that doesn't fit on first page.
            Div div2 = new Div().SetBorder(new SolidBorder(Color.RED, 2));
            div2.Add(new Paragraph(text)).SetWidth(300);
            div2.SetProperty(Property.FLOAT, FloatPropertyValue.RIGHT);
            document.Add(div2);
            // TODO Adding float that shall be after the previous float.
            document.Close();
            NUnit.Framework.Assert.IsNull(new CompareTool().CompareByContent(outFile, cmpFileName, destinationFolder, 
                "diff21_"));
        }

        /// <exception cref="System.IO.IOException"/>
        /// <exception cref="System.Exception"/>
        [NUnit.Framework.Test]
        [NUnit.Framework.Ignore("DEVSIX-1437")]
        public virtual void FloatsOnPageSplit06() {
            String cmpFileName = sourceFolder + "cmp_floatsOnPageSplit06.pdf";
            String outFile = destinationFolder + "floatsOnPageSplit06.pdf";
            Document document = new Document(new PdfDocument(new PdfWriter(outFile)));
            document.Add(new Paragraph(text + text));
            Div div = new Div().SetBorder(new SolidBorder(Color.RED, 2));
            div.SetHeight(600);
            // TODO Setting fixed height for the div, that will be split between pages.
            iText.Layout.Element.Image img = new iText.Layout.Element.Image(ImageDataFactory.Create(sourceFolder + "itis.jpg"
                )).SetHeight(400);
            img.SetProperty(Property.FLOAT, FloatPropertyValue.RIGHT);
            div.Add(img);
            // TODO Adding float that will not fit on the first page.
            div.Add(new Paragraph("some small text"));
            document.Add(div);
            // TODO div height shall be correct on the second page.
            document.Close();
            NUnit.Framework.Assert.IsNull(new CompareTool().CompareByContent(outFile, cmpFileName, destinationFolder, 
                "diff22_"));
        }

        /// <exception cref="System.IO.IOException"/>
        /// <exception cref="System.Exception"/>
        [NUnit.Framework.Test]
        [NUnit.Framework.Ignore("DEVSIX-1437")]
        public virtual void FloatsOnPageSplit07() {
            String cmpFileName = sourceFolder + "cmp_floatsOnPageSplit07.pdf";
            String outFile = destinationFolder + "floatsOnPageSplit07.pdf";
            Document document = new Document(new PdfDocument(new PdfWriter(outFile)));
            document.Add(new Paragraph(text + text));
            Div containerDiv = new Div();
            containerDiv.SetBorder(new SolidBorder(Color.MAGENTA, 2));
            Div div = new Div().SetBorder(new SolidBorder(Color.RED, 2));
            iText.Layout.Element.Image img = new iText.Layout.Element.Image(ImageDataFactory.Create(sourceFolder + "itis.jpg"
                )).SetHeight(200);
            div.Add(img);
            div.SetProperty(Property.FLOAT, FloatPropertyValue.RIGHT);
            containerDiv.Add(div);
            // TODO Adding float that WILL fit on the first page.
            containerDiv.Add(img);
            // TODO Adding that shall be overflowed to the next page. containerDiv occupied area shall not have zero height on first page.
            document.Add(containerDiv);
            document.Close();
            NUnit.Framework.Assert.IsNull(new CompareTool().CompareByContent(outFile, cmpFileName, destinationFolder, 
                "diff27_"));
        }

        /// <exception cref="System.IO.IOException"/>
        /// <exception cref="System.Exception"/>
        [NUnit.Framework.Test]
        [NUnit.Framework.Ignore("DEVSIX-1437")]
        public virtual void FloatsOnPageSplit08() {
            String cmpFileName = sourceFolder + "cmp_floatsOnPageSplit08.pdf";
            String outFile = destinationFolder + "floatsOnPageSplit08.pdf";
            Document document = new Document(new PdfDocument(new PdfWriter(outFile)));
            document.Add(new Paragraph(text + text));
            Div containerDiv = new Div();
            containerDiv.SetBorder(new SolidBorder(Color.MAGENTA, 2));
            Div div = new Div().SetBorder(new SolidBorder(Color.RED, 2));
            iText.Layout.Element.Image img = new iText.Layout.Element.Image(ImageDataFactory.Create(sourceFolder + "itis.jpg"
                )).SetHeight(400);
            div.Add(img);
            // TODO Adding image that will not fit on first page to float.
            div.SetProperty(Property.FLOAT, FloatPropertyValue.RIGHT);
            containerDiv.Add(div);
            containerDiv.Add(img);
            // TODO Adding normal image that will not fit on the first page.
            document.Add(containerDiv);
            document.Close();
            NUnit.Framework.Assert.IsNull(new CompareTool().CompareByContent(outFile, cmpFileName, destinationFolder, 
                "diff28_"));
        }

        /// <exception cref="System.IO.IOException"/>
        /// <exception cref="System.Exception"/>
        [NUnit.Framework.Test]
        [NUnit.Framework.Ignore("DEVSIX-1437")]
        public virtual void FloatsOnPageSplit09() {
            String cmpFileName = sourceFolder + "cmp_floatsOnPageSplit09.pdf";
            String outFile = destinationFolder + "floatsOnPageSplit09.pdf";
            Document document = new Document(new PdfDocument(new PdfWriter(outFile)));
            document.Add(new Paragraph(text + text));
            Div containerDiv = new Div();
            containerDiv.SetBorder(new SolidBorder(Color.MAGENTA, 2));
            Div div = new Div().SetBorder(new SolidBorder(Color.RED, 2));
            div.Add(new Paragraph(text).SetWidth(250));
            div.SetProperty(Property.FLOAT, FloatPropertyValue.RIGHT);
            containerDiv.Add(div);
            // TODO Adding float that will be split.
            iText.Layout.Element.Image img = new iText.Layout.Element.Image(ImageDataFactory.Create(sourceFolder + "itis.jpg"
                )).SetHeight(400).SetWidth(250);
            containerDiv.Add(img);
            // TODO Adding image that will not fit on first page. containerDiv shall return PARTIAL status
            document.Add(containerDiv);
            document.Close();
            NUnit.Framework.Assert.IsNull(new CompareTool().CompareByContent(outFile, cmpFileName, destinationFolder, 
                "diff29_"));
        }

        /// <exception cref="System.IO.IOException"/>
        /// <exception cref="System.Exception"/>
        [NUnit.Framework.Test]
        [LogMessage(iText.IO.LogMessageConstant.ELEMENT_DOES_NOT_FIT_AREA)]
        public virtual void FloatsOnPageSplit10() {
            String cmpFileName = sourceFolder + "cmp_floatsOnPageSplit10.pdf";
            String outFile = destinationFolder + "floatsOnPageSplit10.pdf";
            Document document = new Document(new PdfDocument(new PdfWriter(outFile)));
            document.Add(new Paragraph(text + text));
            Div containerDiv = new Div();
            containerDiv.SetBorder(new SolidBorder(Color.MAGENTA, 2));
            Div div = new Div().SetBorder(new SolidBorder(Color.RED, 2));
            iText.Layout.Element.Image img = new iText.Layout.Element.Image(ImageDataFactory.Create(sourceFolder + "itis.jpg"
                )).SetHeight(400);
            div.Add(img);
            div.SetProperty(Property.FLOAT, FloatPropertyValue.RIGHT);
            containerDiv.Add(div);
            document.Add(containerDiv);
            document.Close();
            NUnit.Framework.Assert.IsNull(new CompareTool().CompareByContent(outFile, cmpFileName, destinationFolder, 
                "diff30_"));
        }

        /// <exception cref="System.IO.IOException"/>
        /// <exception cref="System.Exception"/>
        [NUnit.Framework.Test]
        [NUnit.Framework.Ignore("DEVSIX-1437")]
        public virtual void FloatsOnPageSplit11() {
            String cmpFileName = sourceFolder + "cmp_floatsOnPageSplit11.pdf";
            String outFile = destinationFolder + "floatsOnPageSplit11.pdf";
            Document document = new Document(new PdfDocument(new PdfWriter(outFile)));
            document.Add(new Paragraph(text + text));
            Div containerDiv = new Div();
            containerDiv.SetBorder(new SolidBorder(Color.MAGENTA, 2));
            Div div = new Div().SetBorder(new SolidBorder(Color.RED, 2));
            iText.Layout.Element.Image img = new iText.Layout.Element.Image(ImageDataFactory.Create(sourceFolder + "itis.jpg"
                )).SetHeight(400);
            div.Add(img);
            div.SetProperty(Property.FLOAT, FloatPropertyValue.RIGHT);
            containerDiv.Add(div);
            // TODO Adding float that will not fit.
            Div div2 = new Div().SetBorder(new SolidBorder(Color.RED, 2));
            div2.Add(new Paragraph(text)).SetWidth(300);
            div2.SetProperty(Property.FLOAT, FloatPropertyValue.RIGHT);
            containerDiv.Add(div2);
            // TODO Adding float that shall be after the previous float.
            document.Add(containerDiv);
            document.Close();
            NUnit.Framework.Assert.IsNull(new CompareTool().CompareByContent(outFile, cmpFileName, destinationFolder, 
                "diff31_"));
        }

        /// <exception cref="System.IO.IOException"/>
        /// <exception cref="System.Exception"/>
        [NUnit.Framework.Test]
        [NUnit.Framework.Ignore("DEVSIX-1437")]
        public virtual void FloatsOnPageSplit12() {
            String cmpFileName = sourceFolder + "cmp_floatsOnPageSplit12.pdf";
            String outFile = destinationFolder + "floatsOnPageSplit12.pdf";
            Document document = new Document(new PdfDocument(new PdfWriter(outFile)));
            Div div = new Div().SetBorder(new SolidBorder(Color.RED, 2));
            iText.Layout.Element.Image img = new iText.Layout.Element.Image(ImageDataFactory.Create(sourceFolder + "itis.jpg"
                )).SetHeight(400).SetWidth(100);
            img.SetProperty(Property.FLOAT, FloatPropertyValue.RIGHT);
            div.SetHeight(300).Add(img);
            // TODO Div shall have height of 300pt.
            document.Add(div);
            document.Close();
            NUnit.Framework.Assert.IsNull(new CompareTool().CompareByContent(outFile, cmpFileName, destinationFolder, 
                "diff32_"));
        }

        /// <exception cref="System.IO.IOException"/>
        /// <exception cref="System.Exception"/>
        [NUnit.Framework.Test]
        [NUnit.Framework.Ignore("DEVSIX-1437")]
        public virtual void FloatsOnPageSplit13() {
            String cmpFileName = sourceFolder + "cmp_floatsOnPageSplit13.pdf";
            String outFile = destinationFolder + "floatsOnPageSplit13.pdf";
            Document document = new Document(new PdfDocument(new PdfWriter(outFile)));
            Div div = new Div().SetBorder(new SolidBorder(Color.RED, 2));
            Paragraph p = new Paragraph(text);
            p.SetProperty(Property.FLOAT, FloatPropertyValue.RIGHT);
            div.SetHeight(100).Add(p);
            document.Add(div);
            document.Close();
            NUnit.Framework.Assert.IsNull(new CompareTool().CompareByContent(outFile, cmpFileName, destinationFolder, 
                "diff32_"));
        }
>>>>>>> c24cac5c
    }
}<|MERGE_RESOLUTION|>--- conflicted
+++ resolved
@@ -508,26 +508,6 @@
         /// <exception cref="System.IO.IOException"/>
         /// <exception cref="System.Exception"/>
         [NUnit.Framework.Test]
-<<<<<<< HEAD
-        public virtual void FloatInlineBlockTest01() {
-            String cmpFileName = sourceFolder + "cmp_floatInlineBlockTest01.pdf";
-            String outFile = destinationFolder + "floatInlineBlockTest01.pdf";
-            PdfDocument pdfDoc = new PdfDocument(new PdfWriter(outFile));
-            Document doc = new Document(pdfDoc);
-            Paragraph p = new Paragraph().SetBorder(new SolidBorder(1));
-            p.Add("Float with large borders shall fit on first line with this text. ");
-            Div div = new Div().SetBorder(new SolidBorder(Color.RED, 40));
-            div.SetProperty(Property.FLOAT, FloatPropertyValue.RIGHT);
-            div.Add(new Paragraph("Floating div."));
-            p.Add(div);
-            p.Add("Inline block with large borders floating. Inline block with large borders floating. " + "Inline block with large borders floating. Inline block with large borders floating."
-                );
-            doc.Add(p);
-            doc.Close();
-            NUnit.Framework.Assert.IsNull(new CompareTool().CompareByContent(outFile, cmpFileName, destinationFolder, 
-                "diff14_"));
-        }
-=======
         public virtual void ClearanceApplyingPageSplit02() {
             String cmpFileName = sourceFolder + "cmp_clearanceApplyingPageSplit02.pdf";
             String outFile = destinationFolder + "clearanceApplyingPageSplit02.pdf";
@@ -1033,6 +1013,27 @@
             NUnit.Framework.Assert.IsNull(new CompareTool().CompareByContent(outFile, cmpFileName, destinationFolder, 
                 "diff32_"));
         }
->>>>>>> c24cac5c
+
+        /// <exception cref="System.IO.IOException"/>
+        /// <exception cref="System.Exception"/>
+        [NUnit.Framework.Test]
+        public virtual void FloatInlineBlockTest01() {
+            String cmpFileName = sourceFolder + "cmp_floatInlineBlockTest01.pdf";
+            String outFile = destinationFolder + "floatInlineBlockTest01.pdf";
+            PdfDocument pdfDoc = new PdfDocument(new PdfWriter(outFile));
+            Document doc = new Document(pdfDoc);
+            Paragraph p = new Paragraph().SetBorder(new SolidBorder(1));
+            p.Add("Float with large borders shall fit on first line with this text. ");
+            Div div = new Div().SetBorder(new SolidBorder(Color.RED, 40));
+            div.SetProperty(Property.FLOAT, FloatPropertyValue.RIGHT);
+            div.Add(new Paragraph("Floating div."));
+            p.Add(div);
+            p.Add("Inline block with large borders floating. Inline block with large borders floating. " + "Inline block with large borders floating. Inline block with large borders floating."
+                );
+            doc.Add(p);
+            doc.Close();
+            NUnit.Framework.Assert.IsNull(new CompareTool().CompareByContent(outFile, cmpFileName, destinationFolder, 
+                "diff14_"));
+        }
     }
 }