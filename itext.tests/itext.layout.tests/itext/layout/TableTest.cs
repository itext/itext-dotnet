--- conflicted
+++ resolved
@@ -807,18 +807,12 @@
             String cmpFileName = sourceFolder + "cmp_" + testName;
             PdfDocument pdfDoc = new PdfDocument(new PdfWriter(outFileName));
             Document doc = new Document(pdfDoc);
-<<<<<<< HEAD
             Table table = new Table(UnitValue.CreatePercentArray(2)).UseAllAvailableWidth().AddCell(new Cell(2, 1).Add
                 (new Paragraph("col 1 row 2"))).AddCell(new Cell(2, 1).Add(new Paragraph("col 2 row 2"))).AddCell(new 
                 Cell(1, 1).Add(new Paragraph("col 1 row 3"))).AddCell(new Cell(1, 1).Add(new Paragraph("col 2 row 3"))
                 );
-            table.SetBorderTop(new SolidBorder(Color.GREEN, 50)).SetBorderBottom(new SolidBorder(Color.ORANGE, 40));
-=======
-            Table table = new Table(2).AddCell(new Cell(2, 1).Add("col 1 row 2")).AddCell(new Cell(2, 1).Add("col 2 row 2"
-                )).AddCell(new Cell(1, 1).Add("col 1 row 3")).AddCell(new Cell(1, 1).Add("col 2 row 3"));
             table.SetBorderTop(new SolidBorder(ColorConstants.GREEN, 50)).SetBorderBottom(new SolidBorder(ColorConstants
                 .ORANGE, 40));
->>>>>>> dac79896
             doc.Add(table);
             doc.Close();
             NUnit.Framework.Assert.IsNull(new CompareTool().CompareByContent(outFileName, cmpFileName, destinationFolder
@@ -1039,13 +1033,8 @@
             for (int i = 0; i < 350; i++) {
                 table.AddCell(new Cell().Add(new Paragraph((i + 1).ToString())));
             }
-<<<<<<< HEAD
             Table t = new Table(UnitValue.CreatePercentArray(1)).UseAllAvailableWidth();
-            t.AddCell(new Cell().SetBorder(new SolidBorder(Color.RED, 1)).SetPaddings(3, 3, 3, 3).Add(table));
-=======
-            Table t = new Table(1);
             t.AddCell(new Cell().SetBorder(new SolidBorder(ColorConstants.RED, 1)).SetPaddings(3, 3, 3, 3).Add(table));
->>>>>>> dac79896
             doc.Add(t);
             doc.Close();
             NUnit.Framework.Assert.IsNull(new CompareTool().CompareByContent(outFileName, cmpFileName, destinationFolder
@@ -1215,91 +1204,52 @@
             String textByron = "When a man hath no freedom to fight for at home,\n" + "    Let him combat for that of his neighbours;\n"
                  + "Let him think of the glories of Greece and of Rome,\n" + "    And get knocked on the head for his labours.\n";
             doc.Add(new Paragraph("Default layout:"));
-<<<<<<< HEAD
             Table table = new Table(UnitValue.CreatePercentArray(3)).UseAllAvailableWidth().AddCell(new Cell().Add(new 
-                Paragraph(textByron)).SetBorder(new SolidBorder(Color.GREEN, 1))).AddCell(new Cell(1, 2).Add(new Paragraph
-                (textByron)).SetBorder(new SolidBorder(Color.YELLOW, 3))).AddCell(new Cell(2, 1).Add(new Paragraph(textByron
-                )).SetBorder(new SolidBorder(Color.RED, 5))).AddCell(new Cell(2, 1).Add(new Paragraph(textByron)).SetBorder
-                (new SolidBorder(Color.GRAY, 7))).AddCell(new Cell().Add(new Paragraph(textByron)).SetBorder(new SolidBorder
-                (Color.BLUE, 12))).AddCell(new Cell().Add(new Paragraph(textByron)).SetBorder(new SolidBorder(Color.CYAN
-                , 1)));
-            table.SetBorder(new SolidBorder(Color.GREEN, 2));
+                Paragraph(textByron)).SetBorder(new SolidBorder(ColorConstants.GREEN, 1))).AddCell(new Cell(1, 2).Add(
+                new Paragraph(textByron)).SetBorder(new SolidBorder(ColorConstants.YELLOW, 3))).AddCell(new Cell(2, 1)
+                .Add(new Paragraph(textByron)).SetBorder(new SolidBorder(ColorConstants.RED, 5))).AddCell(new Cell(2, 
+                1).Add(new Paragraph(textByron)).SetBorder(new SolidBorder(ColorConstants.GRAY, 7))).AddCell(new Cell(
+                ).Add(new Paragraph(textByron)).SetBorder(new SolidBorder(ColorConstants.BLUE, 12))).AddCell(new Cell(
+                ).Add(new Paragraph(textByron)).SetBorder(new SolidBorder(ColorConstants.CYAN, 1)));
+            table.SetBorder(new SolidBorder(ColorConstants.GREEN, 2));
             doc.Add(table);
             doc.Add(new AreaBreak());
             doc.Add(new Paragraph("Table's height is bigger than needed:"));
             table = new Table(UnitValue.CreatePercentArray(3)).UseAllAvailableWidth().AddCell(new Cell().Add(new Paragraph
-                (textByron)).SetBorder(new SolidBorder(Color.GREEN, 1))).AddCell(new Cell(1, 2).Add(new Paragraph(textByron
-                )).SetBorder(new SolidBorder(Color.YELLOW, 3))).AddCell(new Cell(2, 1).Add(new Paragraph(textByron)).SetBorder
-                (new SolidBorder(Color.RED, 5))).AddCell(new Cell(2, 1).Add(new Paragraph(textByron)).SetBorder(new SolidBorder
-                (Color.GRAY, 7))).AddCell(new Cell().Add(new Paragraph(textByron)).SetBorder(new SolidBorder(Color.BLUE
-                , 12))).AddCell(new Cell().Add(new Paragraph(textByron)).SetBorder(new SolidBorder(Color.CYAN, 1)));
-            table.SetBorder(new SolidBorder(Color.GREEN, 2));
-=======
-            Table table = new Table(3).AddCell(new Cell().Add(textByron).SetBorder(new SolidBorder(ColorConstants.GREEN
-                , 1))).AddCell(new Cell(1, 2).Add(textByron).SetBorder(new SolidBorder(ColorConstants.YELLOW, 3))).AddCell
-                (new Cell(2, 1).Add(textByron).SetBorder(new SolidBorder(ColorConstants.RED, 5))).AddCell(new Cell(2, 
-                1).Add(textByron).SetBorder(new SolidBorder(ColorConstants.GRAY, 7))).AddCell(new Cell().Add(textByron
-                ).SetBorder(new SolidBorder(ColorConstants.BLUE, 12))).AddCell(new Cell().Add(textByron).SetBorder(new 
-                SolidBorder(ColorConstants.CYAN, 1)));
+                (textByron)).SetBorder(new SolidBorder(ColorConstants.GREEN, 1))).AddCell(new Cell(1, 2).Add(new Paragraph
+                (textByron)).SetBorder(new SolidBorder(ColorConstants.YELLOW, 3))).AddCell(new Cell(2, 1).Add(new Paragraph
+                (textByron)).SetBorder(new SolidBorder(ColorConstants.RED, 5))).AddCell(new Cell(2, 1).Add(new Paragraph
+                (textByron)).SetBorder(new SolidBorder(ColorConstants.GRAY, 7))).AddCell(new Cell().Add(new Paragraph(
+                textByron)).SetBorder(new SolidBorder(ColorConstants.BLUE, 12))).AddCell(new Cell().Add(new Paragraph(
+                textByron)).SetBorder(new SolidBorder(ColorConstants.CYAN, 1)));
             table.SetBorder(new SolidBorder(ColorConstants.GREEN, 2));
-            doc.Add(table);
-            doc.Add(new AreaBreak());
-            doc.Add(new Paragraph("Table's height is bigger than needed:"));
-            table = new Table(3).AddCell(new Cell().Add(textByron).SetBorder(new SolidBorder(ColorConstants.GREEN, 1))
-                ).AddCell(new Cell(1, 2).Add(textByron).SetBorder(new SolidBorder(ColorConstants.YELLOW, 3))).AddCell(
-                new Cell(2, 1).Add(textByron).SetBorder(new SolidBorder(ColorConstants.RED, 5))).AddCell(new Cell(2, 1
-                ).Add(textByron).SetBorder(new SolidBorder(ColorConstants.GRAY, 7))).AddCell(new Cell().Add(textByron)
-                .SetBorder(new SolidBorder(ColorConstants.BLUE, 12))).AddCell(new Cell().Add(textByron).SetBorder(new 
-                SolidBorder(ColorConstants.CYAN, 1)));
-            table.SetBorder(new SolidBorder(ColorConstants.GREEN, 2));
->>>>>>> dac79896
             table.SetHeight(1700);
             doc.Add(table);
             doc.Add(new AreaBreak());
             doc.Add(new Paragraph("Table's height is shorter than needed:"));
-<<<<<<< HEAD
             table = new Table(UnitValue.CreatePercentArray(3)).UseAllAvailableWidth().AddCell(new Cell().Add(new Paragraph
-                (textByron)).SetBorder(new SolidBorder(Color.GREEN, 1))).AddCell(new Cell(1, 2).Add(new Paragraph(textByron
-                )).SetBorder(new SolidBorder(Color.YELLOW, 3))).AddCell(new Cell(2, 1).Add(new Paragraph(textByron)).SetBorder
-                (new SolidBorder(Color.RED, 5))).AddCell(new Cell(2, 1).Add(new Paragraph(textByron)).SetBorder(new SolidBorder
-                (Color.GRAY, 7))).AddCell(new Cell().Add(new Paragraph(textByron)).SetBorder(new SolidBorder(Color.BLUE
-                , 12))).AddCell(new Cell().Add(new Paragraph(textByron)).SetBorder(new SolidBorder(Color.CYAN, 1)));
-            table.SetBorder(new SolidBorder(Color.GREEN, 2));
-=======
-            table = new Table(3).AddCell(new Cell().Add(textByron).SetBorder(new SolidBorder(ColorConstants.GREEN, 1))
-                ).AddCell(new Cell(1, 2).Add(textByron).SetBorder(new SolidBorder(ColorConstants.YELLOW, 3))).AddCell(
-                new Cell(2, 1).Add(textByron).SetBorder(new SolidBorder(ColorConstants.RED, 5))).AddCell(new Cell(2, 1
-                ).Add(textByron).SetBorder(new SolidBorder(ColorConstants.GRAY, 7))).AddCell(new Cell().Add(textByron)
-                .SetBorder(new SolidBorder(ColorConstants.BLUE, 12))).AddCell(new Cell().Add(textByron).SetBorder(new 
-                SolidBorder(ColorConstants.CYAN, 1)));
+                (textByron)).SetBorder(new SolidBorder(ColorConstants.GREEN, 1))).AddCell(new Cell(1, 2).Add(new Paragraph
+                (textByron)).SetBorder(new SolidBorder(ColorConstants.YELLOW, 3))).AddCell(new Cell(2, 1).Add(new Paragraph
+                (textByron)).SetBorder(new SolidBorder(ColorConstants.RED, 5))).AddCell(new Cell(2, 1).Add(new Paragraph
+                (textByron)).SetBorder(new SolidBorder(ColorConstants.GRAY, 7))).AddCell(new Cell().Add(new Paragraph(
+                textByron)).SetBorder(new SolidBorder(ColorConstants.BLUE, 12))).AddCell(new Cell().Add(new Paragraph(
+                textByron)).SetBorder(new SolidBorder(ColorConstants.CYAN, 1)));
             table.SetBorder(new SolidBorder(ColorConstants.GREEN, 2));
->>>>>>> dac79896
             table.SetHeight(200);
             doc.Add(table);
             doc.Add(new AreaBreak());
             doc.Add(new Paragraph("Some cells' heights are set:"));
-<<<<<<< HEAD
             table = new Table(UnitValue.CreatePercentArray(3)).UseAllAvailableWidth().AddCell(new Cell().Add(new Paragraph
-                (textByron)).SetBorder(new SolidBorder(Color.GREEN, 1))).AddCell(new Cell(1, 2).Add(new Paragraph(textByron
-                )).SetBorder(new SolidBorder(Color.YELLOW, 3)).SetHeight(300)).AddCell(new Cell().Add(new Paragraph(textByron
-                )).SetBorder(new SolidBorder(Color.GREEN, 1))).AddCell(new Cell(1, 2).Add(new Paragraph(textByron)).SetBorder
-                (new SolidBorder(Color.YELLOW, 3)).SetHeight(40)).AddCell(new Cell(2, 1).Add(new Paragraph(textByron))
-                .SetBorder(new SolidBorder(Color.RED, 5))).AddCell(new Cell(2, 1).Add(new Paragraph(textByron)).SetBorder
-                (new SolidBorder(Color.GRAY, 7))).AddCell(new Cell().Add(new Paragraph(textByron)).SetBorder(new SolidBorder
-                (Color.BLUE, 12))).AddCell(new Cell().Add(new Paragraph(textByron)).SetBorder(new SolidBorder(Color.CYAN
-                , 1)).SetHeight(20));
-            table.SetBorder(new SolidBorder(Color.GREEN, 2));
-=======
-            table = new Table(3).AddCell(new Cell().Add(textByron).SetBorder(new SolidBorder(ColorConstants.GREEN, 1))
-                ).AddCell(new Cell(1, 2).Add(textByron).SetBorder(new SolidBorder(ColorConstants.YELLOW, 3)).SetHeight
-                (300)).AddCell(new Cell().Add(textByron).SetBorder(new SolidBorder(ColorConstants.GREEN, 1))).AddCell(
-                new Cell(1, 2).Add(textByron).SetBorder(new SolidBorder(ColorConstants.YELLOW, 3)).SetHeight(40)).AddCell
-                (new Cell(2, 1).Add(textByron).SetBorder(new SolidBorder(ColorConstants.RED, 5))).AddCell(new Cell(2, 
-                1).Add(textByron).SetBorder(new SolidBorder(ColorConstants.GRAY, 7))).AddCell(new Cell().Add(textByron
-                ).SetBorder(new SolidBorder(ColorConstants.BLUE, 12))).AddCell(new Cell().Add(textByron).SetBorder(new 
-                SolidBorder(ColorConstants.CYAN, 1)).SetHeight(20));
+                (textByron)).SetBorder(new SolidBorder(ColorConstants.GREEN, 1))).AddCell(new Cell(1, 2).Add(new Paragraph
+                (textByron)).SetBorder(new SolidBorder(ColorConstants.YELLOW, 3)).SetHeight(300)).AddCell(new Cell().Add
+                (new Paragraph(textByron)).SetBorder(new SolidBorder(ColorConstants.GREEN, 1))).AddCell(new Cell(1, 2)
+                .Add(new Paragraph(textByron)).SetBorder(new SolidBorder(ColorConstants.YELLOW, 3)).SetHeight(40)).AddCell
+                (new Cell(2, 1).Add(new Paragraph(textByron)).SetBorder(new SolidBorder(ColorConstants.RED, 5))).AddCell
+                (new Cell(2, 1).Add(new Paragraph(textByron)).SetBorder(new SolidBorder(ColorConstants.GRAY, 7))).AddCell
+                (new Cell().Add(new Paragraph(textByron)).SetBorder(new SolidBorder(ColorConstants.BLUE, 12))).AddCell
+                (new Cell().Add(new Paragraph(textByron)).SetBorder(new SolidBorder(ColorConstants.CYAN, 1)).SetHeight
+                (20));
             table.SetBorder(new SolidBorder(ColorConstants.GREEN, 2));
->>>>>>> dac79896
             table.SetHeight(1700);
             doc.Add(table);
             doc.Close();
@@ -1320,133 +1270,76 @@
             String textByron = "When a man hath no freedom to fight for at home,\n" + "    Let him combat for that of his neighbours;\n"
                  + "Let him think of the glories of Greece and of Rome,\n" + "    And get knocked on the head for his labours.\n";
             doc.Add(new Paragraph("Default layout:"));
-<<<<<<< HEAD
             Table table = new Table(UnitValue.CreatePercentArray(3)).UseAllAvailableWidth().AddCell(new Cell().Add(new 
-                Paragraph(textByron)).SetBorder(new SolidBorder(Color.GREEN, 1))).AddCell(new Cell(1, 2).Add(new Paragraph
-                (textByron)).SetBorder(new SolidBorder(Color.YELLOW, 3))).AddCell(new Cell(2, 1).Add(new Paragraph(textByron
-                )).SetBorder(new SolidBorder(Color.RED, 5))).AddCell(new Cell(2, 1).Add(new Paragraph(textByron)).SetBorder
-                (new SolidBorder(Color.GRAY, 7))).AddCell(new Cell().Add(new Paragraph(textByron)).SetBorder(new SolidBorder
-                (Color.BLUE, 12))).AddCell(new Cell().Add(new Paragraph(textByron)).SetBorder(new SolidBorder(Color.CYAN
-                , 1)));
-            table.SetBorder(new SolidBorder(Color.GREEN, 2));
+                Paragraph(textByron)).SetBorder(new SolidBorder(ColorConstants.GREEN, 1))).AddCell(new Cell(1, 2).Add(
+                new Paragraph(textByron)).SetBorder(new SolidBorder(ColorConstants.YELLOW, 3))).AddCell(new Cell(2, 1)
+                .Add(new Paragraph(textByron)).SetBorder(new SolidBorder(ColorConstants.RED, 5))).AddCell(new Cell(2, 
+                1).Add(new Paragraph(textByron)).SetBorder(new SolidBorder(ColorConstants.GRAY, 7))).AddCell(new Cell(
+                ).Add(new Paragraph(textByron)).SetBorder(new SolidBorder(ColorConstants.BLUE, 12))).AddCell(new Cell(
+                ).Add(new Paragraph(textByron)).SetBorder(new SolidBorder(ColorConstants.CYAN, 1)));
+            table.SetBorder(new SolidBorder(ColorConstants.GREEN, 2));
             doc.Add(table);
             doc.Add(new AreaBreak());
             doc.Add(new Paragraph("Table's max height is bigger than needed:"));
             table = new Table(UnitValue.CreatePercentArray(3)).UseAllAvailableWidth().AddCell(new Cell().Add(new Paragraph
-                (textByron)).SetBorder(new SolidBorder(Color.GREEN, 1))).AddCell(new Cell(1, 2).Add(new Paragraph(textByron
-                )).SetBorder(new SolidBorder(Color.YELLOW, 3))).AddCell(new Cell(2, 1).Add(new Paragraph(textByron)).SetBorder
-                (new SolidBorder(Color.RED, 5))).AddCell(new Cell(2, 1).Add(new Paragraph(textByron)).SetBorder(new SolidBorder
-                (Color.GRAY, 7))).AddCell(new Cell().Add(new Paragraph(textByron)).SetBorder(new SolidBorder(Color.BLUE
-                , 12))).AddCell(new Cell().Add(new Paragraph(textByron)).SetBorder(new SolidBorder(Color.CYAN, 1)));
-            table.SetBorder(new SolidBorder(Color.GREEN, 2));
-=======
-            Table table = new Table(3).AddCell(new Cell().Add(textByron).SetBorder(new SolidBorder(ColorConstants.GREEN
-                , 1))).AddCell(new Cell(1, 2).Add(textByron).SetBorder(new SolidBorder(ColorConstants.YELLOW, 3))).AddCell
-                (new Cell(2, 1).Add(textByron).SetBorder(new SolidBorder(ColorConstants.RED, 5))).AddCell(new Cell(2, 
-                1).Add(textByron).SetBorder(new SolidBorder(ColorConstants.GRAY, 7))).AddCell(new Cell().Add(textByron
-                ).SetBorder(new SolidBorder(ColorConstants.BLUE, 12))).AddCell(new Cell().Add(textByron).SetBorder(new 
-                SolidBorder(ColorConstants.CYAN, 1)));
+                (textByron)).SetBorder(new SolidBorder(ColorConstants.GREEN, 1))).AddCell(new Cell(1, 2).Add(new Paragraph
+                (textByron)).SetBorder(new SolidBorder(ColorConstants.YELLOW, 3))).AddCell(new Cell(2, 1).Add(new Paragraph
+                (textByron)).SetBorder(new SolidBorder(ColorConstants.RED, 5))).AddCell(new Cell(2, 1).Add(new Paragraph
+                (textByron)).SetBorder(new SolidBorder(ColorConstants.GRAY, 7))).AddCell(new Cell().Add(new Paragraph(
+                textByron)).SetBorder(new SolidBorder(ColorConstants.BLUE, 12))).AddCell(new Cell().Add(new Paragraph(
+                textByron)).SetBorder(new SolidBorder(ColorConstants.CYAN, 1)));
             table.SetBorder(new SolidBorder(ColorConstants.GREEN, 2));
-            doc.Add(table);
-            doc.Add(new AreaBreak());
-            doc.Add(new Paragraph("Table's max height is bigger than needed:"));
-            table = new Table(3).AddCell(new Cell().Add(textByron).SetBorder(new SolidBorder(ColorConstants.GREEN, 1))
-                ).AddCell(new Cell(1, 2).Add(textByron).SetBorder(new SolidBorder(ColorConstants.YELLOW, 3))).AddCell(
-                new Cell(2, 1).Add(textByron).SetBorder(new SolidBorder(ColorConstants.RED, 5))).AddCell(new Cell(2, 1
-                ).Add(textByron).SetBorder(new SolidBorder(ColorConstants.GRAY, 7))).AddCell(new Cell().Add(textByron)
-                .SetBorder(new SolidBorder(ColorConstants.BLUE, 12))).AddCell(new Cell().Add(textByron).SetBorder(new 
-                SolidBorder(ColorConstants.CYAN, 1)));
-            table.SetBorder(new SolidBorder(ColorConstants.GREEN, 2));
->>>>>>> dac79896
             table.SetMaxHeight(1300);
             doc.Add(table);
             doc.Add(new AreaBreak());
             doc.Add(new Paragraph("Table's max height is shorter than needed:"));
-<<<<<<< HEAD
             table = new Table(UnitValue.CreatePercentArray(3)).UseAllAvailableWidth().AddCell(new Cell().Add(new Paragraph
-                (textByron)).SetBorder(new SolidBorder(Color.GREEN, 1))).AddCell(new Cell(1, 2).Add(new Paragraph(textByron
-                )).SetBorder(new SolidBorder(Color.YELLOW, 3))).AddCell(new Cell(2, 1).Add(new Paragraph(textByron)).SetBorder
-                (new SolidBorder(Color.RED, 5))).AddCell(new Cell(2, 1).Add(new Paragraph(textByron)).SetBorder(new SolidBorder
-                (Color.GRAY, 7))).AddCell(new Cell().Add(new Paragraph(textByron)).SetBorder(new SolidBorder(Color.BLUE
-                , 12))).AddCell(new Cell().Add(new Paragraph(textByron)).SetBorder(new SolidBorder(Color.CYAN, 1)));
-            table.SetBorder(new SolidBorder(Color.GREEN, 2));
-=======
-            table = new Table(3).AddCell(new Cell().Add(textByron).SetBorder(new SolidBorder(ColorConstants.GREEN, 1))
-                ).AddCell(new Cell(1, 2).Add(textByron).SetBorder(new SolidBorder(ColorConstants.YELLOW, 3))).AddCell(
-                new Cell(2, 1).Add(textByron).SetBorder(new SolidBorder(ColorConstants.RED, 5))).AddCell(new Cell(2, 1
-                ).Add(textByron).SetBorder(new SolidBorder(ColorConstants.GRAY, 7))).AddCell(new Cell().Add(textByron)
-                .SetBorder(new SolidBorder(ColorConstants.BLUE, 12))).AddCell(new Cell().Add(textByron).SetBorder(new 
-                SolidBorder(ColorConstants.CYAN, 1)));
+                (textByron)).SetBorder(new SolidBorder(ColorConstants.GREEN, 1))).AddCell(new Cell(1, 2).Add(new Paragraph
+                (textByron)).SetBorder(new SolidBorder(ColorConstants.YELLOW, 3))).AddCell(new Cell(2, 1).Add(new Paragraph
+                (textByron)).SetBorder(new SolidBorder(ColorConstants.RED, 5))).AddCell(new Cell(2, 1).Add(new Paragraph
+                (textByron)).SetBorder(new SolidBorder(ColorConstants.GRAY, 7))).AddCell(new Cell().Add(new Paragraph(
+                textByron)).SetBorder(new SolidBorder(ColorConstants.BLUE, 12))).AddCell(new Cell().Add(new Paragraph(
+                textByron)).SetBorder(new SolidBorder(ColorConstants.CYAN, 1)));
             table.SetBorder(new SolidBorder(ColorConstants.GREEN, 2));
->>>>>>> dac79896
             table.SetMaxHeight(300);
             doc.Add(table);
             doc.Add(new AreaBreak());
             doc.Add(new Paragraph("Table's min height is bigger than needed:"));
-<<<<<<< HEAD
             table = new Table(UnitValue.CreatePercentArray(3)).UseAllAvailableWidth().AddCell(new Cell().Add(new Paragraph
-                (textByron)).SetBorder(new SolidBorder(Color.GREEN, 1))).AddCell(new Cell(1, 2).Add(new Paragraph(textByron
-                )).SetBorder(new SolidBorder(Color.YELLOW, 3))).AddCell(new Cell(2, 1).Add(new Paragraph(textByron)).SetBorder
-                (new SolidBorder(Color.RED, 5))).AddCell(new Cell(2, 1).Add(new Paragraph(textByron)).SetBorder(new SolidBorder
-                (Color.GRAY, 7))).AddCell(new Cell().Add(new Paragraph(textByron)).SetBorder(new SolidBorder(Color.BLUE
-                , 12))).AddCell(new Cell().Add(new Paragraph(textByron)).SetBorder(new SolidBorder(Color.CYAN, 1)));
-            table.SetBorder(new SolidBorder(Color.GREEN, 2));
-=======
-            table = new Table(3).AddCell(new Cell().Add(textByron).SetBorder(new SolidBorder(ColorConstants.GREEN, 1))
-                ).AddCell(new Cell(1, 2).Add(textByron).SetBorder(new SolidBorder(ColorConstants.YELLOW, 3))).AddCell(
-                new Cell(2, 1).Add(textByron).SetBorder(new SolidBorder(ColorConstants.RED, 5))).AddCell(new Cell(2, 1
-                ).Add(textByron).SetBorder(new SolidBorder(ColorConstants.GRAY, 7))).AddCell(new Cell().Add(textByron)
-                .SetBorder(new SolidBorder(ColorConstants.BLUE, 12))).AddCell(new Cell().Add(textByron).SetBorder(new 
-                SolidBorder(ColorConstants.CYAN, 1)));
+                (textByron)).SetBorder(new SolidBorder(ColorConstants.GREEN, 1))).AddCell(new Cell(1, 2).Add(new Paragraph
+                (textByron)).SetBorder(new SolidBorder(ColorConstants.YELLOW, 3))).AddCell(new Cell(2, 1).Add(new Paragraph
+                (textByron)).SetBorder(new SolidBorder(ColorConstants.RED, 5))).AddCell(new Cell(2, 1).Add(new Paragraph
+                (textByron)).SetBorder(new SolidBorder(ColorConstants.GRAY, 7))).AddCell(new Cell().Add(new Paragraph(
+                textByron)).SetBorder(new SolidBorder(ColorConstants.BLUE, 12))).AddCell(new Cell().Add(new Paragraph(
+                textByron)).SetBorder(new SolidBorder(ColorConstants.CYAN, 1)));
             table.SetBorder(new SolidBorder(ColorConstants.GREEN, 2));
->>>>>>> dac79896
             table.SetMinHeight(1300);
             doc.Add(table);
             doc.Add(new AreaBreak());
             doc.Add(new Paragraph("Table's min height is shorter than needed:"));
-<<<<<<< HEAD
             table = new Table(UnitValue.CreatePercentArray(3)).UseAllAvailableWidth().AddCell(new Cell().Add(new Paragraph
-                (textByron)).SetBorder(new SolidBorder(Color.GREEN, 1))).AddCell(new Cell(1, 2).Add(new Paragraph(textByron
-                )).SetBorder(new SolidBorder(Color.YELLOW, 3))).AddCell(new Cell(2, 1).Add(new Paragraph(textByron)).SetBorder
-                (new SolidBorder(Color.RED, 5))).AddCell(new Cell(2, 1).Add(new Paragraph(textByron)).SetBorder(new SolidBorder
-                (Color.GRAY, 7))).AddCell(new Cell().Add(new Paragraph(textByron)).SetBorder(new SolidBorder(Color.BLUE
-                , 12))).AddCell(new Cell().Add(new Paragraph(textByron)).SetBorder(new SolidBorder(Color.CYAN, 1)));
-            table.SetBorder(new SolidBorder(Color.GREEN, 2));
-=======
-            table = new Table(3).AddCell(new Cell().Add(textByron).SetBorder(new SolidBorder(ColorConstants.GREEN, 1))
-                ).AddCell(new Cell(1, 2).Add(textByron).SetBorder(new SolidBorder(ColorConstants.YELLOW, 3))).AddCell(
-                new Cell(2, 1).Add(textByron).SetBorder(new SolidBorder(ColorConstants.RED, 5))).AddCell(new Cell(2, 1
-                ).Add(textByron).SetBorder(new SolidBorder(ColorConstants.GRAY, 7))).AddCell(new Cell().Add(textByron)
-                .SetBorder(new SolidBorder(ColorConstants.BLUE, 12))).AddCell(new Cell().Add(textByron).SetBorder(new 
-                SolidBorder(ColorConstants.CYAN, 1)));
+                (textByron)).SetBorder(new SolidBorder(ColorConstants.GREEN, 1))).AddCell(new Cell(1, 2).Add(new Paragraph
+                (textByron)).SetBorder(new SolidBorder(ColorConstants.YELLOW, 3))).AddCell(new Cell(2, 1).Add(new Paragraph
+                (textByron)).SetBorder(new SolidBorder(ColorConstants.RED, 5))).AddCell(new Cell(2, 1).Add(new Paragraph
+                (textByron)).SetBorder(new SolidBorder(ColorConstants.GRAY, 7))).AddCell(new Cell().Add(new Paragraph(
+                textByron)).SetBorder(new SolidBorder(ColorConstants.BLUE, 12))).AddCell(new Cell().Add(new Paragraph(
+                textByron)).SetBorder(new SolidBorder(ColorConstants.CYAN, 1)));
             table.SetBorder(new SolidBorder(ColorConstants.GREEN, 2));
->>>>>>> dac79896
             table.SetMinHeight(300);
             doc.Add(table);
             doc.Add(new AreaBreak());
             doc.Add(new Paragraph("Some cells' heights are set:"));
-<<<<<<< HEAD
             table = new Table(UnitValue.CreatePercentArray(3)).UseAllAvailableWidth().AddCell(new Cell().Add(new Paragraph
-                (textByron)).SetBorder(new SolidBorder(Color.GREEN, 1))).AddCell(new Cell(1, 2).Add(new Paragraph(textByron
-                )).SetBorder(new SolidBorder(Color.YELLOW, 3)).SetMinHeight(300)).AddCell(new Cell().Add(new Paragraph
-                (textByron)).SetBorder(new SolidBorder(Color.GREEN, 1))).AddCell(new Cell(1, 2).Add(new Paragraph(textByron
-                )).SetBorder(new SolidBorder(Color.YELLOW, 3)).SetMaxHeight(40)).AddCell(new Cell(2, 1).Add(new Paragraph
-                (textByron)).SetBorder(new SolidBorder(Color.RED, 5))).AddCell(new Cell(2, 1).Add(new Paragraph(textByron
-                )).SetBorder(new SolidBorder(Color.GRAY, 7))).AddCell(new Cell().Add(new Paragraph(textByron)).SetBorder
-                (new SolidBorder(Color.BLUE, 12))).AddCell(new Cell().Add(new Paragraph(textByron)).SetBorder(new SolidBorder
-                (Color.CYAN, 1)).SetMaxHeight(20));
-            table.SetBorder(new SolidBorder(Color.GREEN, 2));
-=======
-            table = new Table(3).AddCell(new Cell().Add(textByron).SetBorder(new SolidBorder(ColorConstants.GREEN, 1))
-                ).AddCell(new Cell(1, 2).Add(textByron).SetBorder(new SolidBorder(ColorConstants.YELLOW, 3)).SetMinHeight
-                (300)).AddCell(new Cell().Add(textByron).SetBorder(new SolidBorder(ColorConstants.GREEN, 1))).AddCell(
-                new Cell(1, 2).Add(textByron).SetBorder(new SolidBorder(ColorConstants.YELLOW, 3)).SetMaxHeight(40)).AddCell
-                (new Cell(2, 1).Add(textByron).SetBorder(new SolidBorder(ColorConstants.RED, 5))).AddCell(new Cell(2, 
-                1).Add(textByron).SetBorder(new SolidBorder(ColorConstants.GRAY, 7))).AddCell(new Cell().Add(textByron
-                ).SetBorder(new SolidBorder(ColorConstants.BLUE, 12))).AddCell(new Cell().Add(textByron).SetBorder(new 
-                SolidBorder(ColorConstants.CYAN, 1)).SetMaxHeight(20));
+                (textByron)).SetBorder(new SolidBorder(ColorConstants.GREEN, 1))).AddCell(new Cell(1, 2).Add(new Paragraph
+                (textByron)).SetBorder(new SolidBorder(ColorConstants.YELLOW, 3)).SetMinHeight(300)).AddCell(new Cell(
+                ).Add(new Paragraph(textByron)).SetBorder(new SolidBorder(ColorConstants.GREEN, 1))).AddCell(new Cell(
+                1, 2).Add(new Paragraph(textByron)).SetBorder(new SolidBorder(ColorConstants.YELLOW, 3)).SetMaxHeight(
+                40)).AddCell(new Cell(2, 1).Add(new Paragraph(textByron)).SetBorder(new SolidBorder(ColorConstants.RED
+                , 5))).AddCell(new Cell(2, 1).Add(new Paragraph(textByron)).SetBorder(new SolidBorder(ColorConstants.GRAY
+                , 7))).AddCell(new Cell().Add(new Paragraph(textByron)).SetBorder(new SolidBorder(ColorConstants.BLUE, 
+                12))).AddCell(new Cell().Add(new Paragraph(textByron)).SetBorder(new SolidBorder(ColorConstants.CYAN, 
+                1)).SetMaxHeight(20));
             table.SetBorder(new SolidBorder(ColorConstants.GREEN, 2));
->>>>>>> dac79896
             table.SetHeight(1700);
             doc.Add(table);
             doc.Close();
@@ -1467,91 +1360,55 @@
                  + "Let him think of the glories of Greece and of Rome,\n" + "    And get knocked on the head for his labours.\n";
             String textFrance = "Liberte Egalite Fraternite";
             doc.Add(new Paragraph("Default layout:"));
-<<<<<<< HEAD
             Table table = new Table(UnitValue.CreatePercentArray(1)).UseAllAvailableWidth().AddCell(new Cell().Add(new 
-                Paragraph(textFrance)).SetBackgroundColor(Color.RED)).AddCell(new Cell().Add(new Paragraph(textFrance)
-                ).SetBackgroundColor(Color.GREEN)).AddCell(new Cell().Add(new Paragraph(textFrance)).SetBackgroundColor
-                (Color.BLUE));
+                Paragraph(textFrance)).SetBackgroundColor(ColorConstants.RED)).AddCell(new Cell().Add(new Paragraph(textFrance
+                )).SetBackgroundColor(ColorConstants.GREEN)).AddCell(new Cell().Add(new Paragraph(textFrance)).SetBackgroundColor
+                (ColorConstants.BLUE));
             doc.Add(table);
             doc.Add(new AreaBreak());
             doc.Add(new Paragraph("Table's height is bigger than needed:"));
             table = new Table(UnitValue.CreatePercentArray(1)).UseAllAvailableWidth().AddCell(new Cell().Add(new Paragraph
-                (textFrance)).SetBackgroundColor(Color.RED)).AddCell(new Cell().Add(new Paragraph(textFrance)).SetBackgroundColor
-                (Color.GREEN)).AddCell(new Cell().Add(new Paragraph(textFrance)).SetBackgroundColor(Color.BLUE));
-=======
-            Table table = new Table(1).AddCell(new Cell().Add(textFrance).SetBackgroundColor(ColorConstants.RED)).AddCell
-                (new Cell().Add(textFrance).SetBackgroundColor(ColorConstants.GREEN)).AddCell(new Cell().Add(textFrance
-                ).SetBackgroundColor(ColorConstants.BLUE));
-            doc.Add(table);
-            doc.Add(new AreaBreak());
-            doc.Add(new Paragraph("Table's height is bigger than needed:"));
-            table = new Table(1).AddCell(new Cell().Add(textFrance).SetBackgroundColor(ColorConstants.RED)).AddCell(new 
-                Cell().Add(textFrance).SetBackgroundColor(ColorConstants.GREEN)).AddCell(new Cell().Add(textFrance).SetBackgroundColor
+                (textFrance)).SetBackgroundColor(ColorConstants.RED)).AddCell(new Cell().Add(new Paragraph(textFrance)
+                ).SetBackgroundColor(ColorConstants.GREEN)).AddCell(new Cell().Add(new Paragraph(textFrance)).SetBackgroundColor
                 (ColorConstants.BLUE));
->>>>>>> dac79896
             table.SetHeight(600);
             doc.Add(table);
             doc.Add(new AreaBreak());
             doc.Add(new Paragraph("Table's height is bigger than needed and some cells have HEIGHT property:"));
-<<<<<<< HEAD
             table = new Table(UnitValue.CreatePercentArray(1)).UseAllAvailableWidth().AddCell(new Cell().Add(new Paragraph
-                (textFrance)).SetBackgroundColor(Color.RED)).AddCell(new Cell().Add(new Paragraph(textFrance)).SetBackgroundColor
-                (Color.GREEN).SetHeight(30)).AddCell(new Cell().Add(new Paragraph(textFrance)).SetBackgroundColor(Color
-                .BLUE));
-=======
-            table = new Table(1).AddCell(new Cell().Add(textFrance).SetBackgroundColor(ColorConstants.RED)).AddCell(new 
-                Cell().Add(textFrance).SetBackgroundColor(ColorConstants.GREEN).SetHeight(30)).AddCell(new Cell().Add(
-                textFrance).SetBackgroundColor(ColorConstants.BLUE));
->>>>>>> dac79896
+                (textFrance)).SetBackgroundColor(ColorConstants.RED)).AddCell(new Cell().Add(new Paragraph(textFrance)
+                ).SetBackgroundColor(ColorConstants.GREEN).SetHeight(30)).AddCell(new Cell().Add(new Paragraph(textFrance
+                )).SetBackgroundColor(ColorConstants.BLUE));
             table.SetHeight(600);
             doc.Add(table);
             doc.Add(new AreaBreak());
             doc.Add(new Paragraph("Table's height is bigger than needed and all cells have HEIGHT property:"));
-<<<<<<< HEAD
             table = new Table(UnitValue.CreatePercentArray(1)).UseAllAvailableWidth().AddCell(new Cell().Add(new Paragraph
-                (textFrance)).SetBackgroundColor(Color.RED).SetHeight(25)).AddCell(new Cell().Add(new Paragraph(textFrance
-                )).SetBackgroundColor(Color.GREEN).SetHeight(75)).AddCell(new Cell().Add(new Paragraph(textFrance)).SetBackgroundColor
-                (Color.BLUE).SetHeight(50));
-=======
-            table = new Table(1).AddCell(new Cell().Add(textFrance).SetBackgroundColor(ColorConstants.RED).SetHeight(25
-                )).AddCell(new Cell().Add(textFrance).SetBackgroundColor(ColorConstants.GREEN).SetHeight(75)).AddCell(
-                new Cell().Add(textFrance).SetBackgroundColor(ColorConstants.BLUE).SetHeight(50));
->>>>>>> dac79896
+                (textFrance)).SetBackgroundColor(ColorConstants.RED).SetHeight(25)).AddCell(new Cell().Add(new Paragraph
+                (textFrance)).SetBackgroundColor(ColorConstants.GREEN).SetHeight(75)).AddCell(new Cell().Add(new Paragraph
+                (textFrance)).SetBackgroundColor(ColorConstants.BLUE).SetHeight(50));
             table.SetHeight(600);
             doc.Add(table);
             doc.Add(new AreaBreak());
             doc.Add(new Paragraph("Table's height is bigger than needed and some cells have HEIGHT property:"));
-<<<<<<< HEAD
             table = new Table(UnitValue.CreatePercentArray(2)).UseAllAvailableWidth().AddCell(new Cell().Add(new Paragraph
-                (textFrance)).SetBackgroundColor(Color.RED).SetHeight(25)).AddCell(new Cell().Add(new Paragraph(textFrance
-                )).SetBackgroundColor(Color.BLUE)).AddCell(new Cell().Add(new Paragraph(textFrance)).SetBackgroundColor
-                (Color.GREEN)).AddCell(new Cell().Add(new Paragraph(textFrance)).SetBackgroundColor(Color.RED)).AddCell
-                (new Cell().Add(new Paragraph(textFrance)).SetBackgroundColor(Color.BLUE).SetHeight(50)).AddCell(new Cell
-                ().Add(new Paragraph(textFrance)).SetBackgroundColor(Color.GREEN));
-=======
-            table = new Table(2).AddCell(new Cell().Add(textFrance).SetBackgroundColor(ColorConstants.RED).SetHeight(25
-                )).AddCell(new Cell().Add(textFrance).SetBackgroundColor(ColorConstants.BLUE)).AddCell(new Cell().Add(
-                textFrance).SetBackgroundColor(ColorConstants.GREEN)).AddCell(new Cell().Add(textFrance).SetBackgroundColor
-                (ColorConstants.RED)).AddCell(new Cell().Add(textFrance).SetBackgroundColor(ColorConstants.BLUE).SetHeight
-                (50)).AddCell(new Cell().Add(textFrance).SetBackgroundColor(ColorConstants.GREEN));
->>>>>>> dac79896
+                (textFrance)).SetBackgroundColor(ColorConstants.RED).SetHeight(25)).AddCell(new Cell().Add(new Paragraph
+                (textFrance)).SetBackgroundColor(ColorConstants.BLUE)).AddCell(new Cell().Add(new Paragraph(textFrance
+                )).SetBackgroundColor(ColorConstants.GREEN)).AddCell(new Cell().Add(new Paragraph(textFrance)).SetBackgroundColor
+                (ColorConstants.RED)).AddCell(new Cell().Add(new Paragraph(textFrance)).SetBackgroundColor(ColorConstants
+                .BLUE).SetHeight(50)).AddCell(new Cell().Add(new Paragraph(textFrance)).SetBackgroundColor(ColorConstants
+                .GREEN));
             table.SetHeight(600);
             doc.Add(table);
             doc.Add(new AreaBreak());
             doc.Add(new Paragraph("Table's height is bigger than needed, some cells have big rowspan and HEIGHT property:"
                 ));
-<<<<<<< HEAD
             table = new Table(UnitValue.CreatePercentArray(2)).UseAllAvailableWidth().AddCell(new Cell().Add(new Paragraph
-                (textFrance)).SetBackgroundColor(Color.RED)).AddCell(new Cell().Add(new Paragraph(textFrance)).SetBackgroundColor
-                (Color.BLUE)).AddCell(new Cell(2, 1).Add(new Paragraph(textFrance)).SetBackgroundColor(Color.GREEN)).AddCell
-                (new Cell().Add(new Paragraph(textFrance)).SetBackgroundColor(Color.RED)).AddCell(new Cell().Add(new Paragraph
-                (textFrance)).SetBackgroundColor(Color.GREEN).SetHeight(50));
-=======
-            table = new Table(2).AddCell(new Cell().Add(textFrance).SetBackgroundColor(ColorConstants.RED)).AddCell(new 
-                Cell().Add(textFrance).SetBackgroundColor(ColorConstants.BLUE)).AddCell(new Cell(2, 1).Add(textFrance)
-                .SetBackgroundColor(ColorConstants.GREEN)).AddCell(new Cell().Add(textFrance).SetBackgroundColor(ColorConstants
-                .RED)).AddCell(new Cell().Add(textFrance).SetBackgroundColor(ColorConstants.GREEN).SetHeight(50));
->>>>>>> dac79896
+                (textFrance)).SetBackgroundColor(ColorConstants.RED)).AddCell(new Cell().Add(new Paragraph(textFrance)
+                ).SetBackgroundColor(ColorConstants.BLUE)).AddCell(new Cell(2, 1).Add(new Paragraph(textFrance)).SetBackgroundColor
+                (ColorConstants.GREEN)).AddCell(new Cell().Add(new Paragraph(textFrance)).SetBackgroundColor(ColorConstants
+                .RED)).AddCell(new Cell().Add(new Paragraph(textFrance)).SetBackgroundColor(ColorConstants.GREEN).SetHeight
+                (50));
             table.SetHeight(600);
             doc.Add(table);
             doc.Close();
@@ -1592,17 +1449,10 @@
             String cmpFileName = sourceFolder + "cmp_" + testName;
             PdfDocument pdfDoc = new PdfDocument(new PdfWriter(outFileName));
             Document doc = new Document(pdfDoc);
-<<<<<<< HEAD
             Table table = new Table(UnitValue.CreatePercentArray(1)).UseAllAvailableWidth();
-            table.AddFooterCell(new Cell().Add(new Paragraph("Footer")).SetHeight(650).SetBorderTop(new SolidBorder(Color
+            table.AddFooterCell(new Cell().Add(new Paragraph("Footer")).SetHeight(650).SetBorderTop(new SolidBorder(ColorConstants
                 .GREEN, 100)));
             table.AddCell(new Cell().Add(new Paragraph("Body")).SetHeight(30));
-=======
-            Table table = new Table(1);
-            table.AddFooterCell(new Cell().Add("Footer").SetHeight(650).SetBorderTop(new SolidBorder(ColorConstants.GREEN
-                , 100)));
-            table.AddCell(new Cell().Add("Body").SetHeight(30));
->>>>>>> dac79896
             doc.Add(table);
             doc.Close();
             NUnit.Framework.Assert.IsNull(new CompareTool().CompareByContent(outFileName, cmpFileName, destinationFolder
@@ -1619,18 +1469,12 @@
             String cmpFileName = sourceFolder + "cmp_" + testName;
             PdfDocument pdfDoc = new PdfDocument(new PdfWriter(outFileName));
             Document doc = new Document(pdfDoc);
-<<<<<<< HEAD
             Table table = new Table(UnitValue.CreatePercentArray(1)).UseAllAvailableWidth();
-            table.AddFooterCell(new Cell().Add(new Paragraph("Footer")).SetHeight(380).SetBackgroundColor(Color.YELLOW
-                ));
-            table.AddHeaderCell(new Cell().Add(new Paragraph("Header")).SetHeight(380).SetBackgroundColor(Color.BLUE));
+            table.AddFooterCell(new Cell().Add(new Paragraph("Footer")).SetHeight(380).SetBackgroundColor(ColorConstants
+                .YELLOW));
+            table.AddHeaderCell(new Cell().Add(new Paragraph("Header")).SetHeight(380).SetBackgroundColor(ColorConstants
+                .BLUE));
             table.AddCell(new Cell().Add(new Paragraph("Body")));
-=======
-            Table table = new Table(1);
-            table.AddFooterCell(new Cell().Add("Footer").SetHeight(380).SetBackgroundColor(ColorConstants.YELLOW));
-            table.AddHeaderCell(new Cell().Add("Header").SetHeight(380).SetBackgroundColor(ColorConstants.BLUE));
-            table.AddCell(new Cell().Add("Body"));
->>>>>>> dac79896
             doc.Add(table);
             doc.Close();
             NUnit.Framework.Assert.IsNull(new CompareTool().CompareByContent(outFileName, cmpFileName, destinationFolder
@@ -1685,43 +1529,24 @@
             String cmpFileName = sourceFolder + "cmp_" + testName;
             PdfDocument pdfDoc = new PdfDocument(new PdfWriter(outFileName));
             Document doc = new Document(pdfDoc);
-<<<<<<< HEAD
-            doc.Add(new Table(UnitValue.CreatePercentArray(1)).UseAllAvailableWidth().SetBorderTop(new SolidBorder(Color
-                .ORANGE, 50)).SetBorderBottom(new SolidBorder(Color.MAGENTA, 100)));
-            doc.Add(new Table(UnitValue.CreatePercentArray(1)).UseAllAvailableWidth().SetBorder(new SolidBorder(Color.
-                ORANGE, 2)).AddCell("Is my occupied area correct?"));
+            doc.Add(new Table(UnitValue.CreatePercentArray(1)).UseAllAvailableWidth().SetBorderTop(new SolidBorder(ColorConstants
+                .ORANGE, 50)).SetBorderBottom(new SolidBorder(ColorConstants.MAGENTA, 100)));
+            doc.Add(new Table(UnitValue.CreatePercentArray(1)).UseAllAvailableWidth().SetBorder(new SolidBorder(ColorConstants
+                .ORANGE, 2)).AddCell("Is my occupied area correct?"));
             doc.Add(new AreaBreak());
             doc.Add(new Table(UnitValue.CreatePercentArray(1)).UseAllAvailableWidth().AddCell(new Cell().SetPadding(0)
                 .SetMargin(0).SetBorder(Border.NO_BORDER)).AddCell(new Cell().SetPadding(0).SetMargin(0).SetBorder(Border
                 .NO_BORDER)).AddCell(new Cell().SetPadding(0).SetMargin(0).SetBorder(Border.NO_BORDER)).AddCell(new Cell
                 ().SetPadding(0).SetMargin(0).SetBorder(Border.NO_BORDER)).AddCell(new Cell().Add(new Paragraph("Hello"
                 ))));
-            doc.Add(new Table(UnitValue.CreatePercentArray(1)).UseAllAvailableWidth().SetBorder(new SolidBorder(Color.
-                ORANGE, 2)).AddCell("Is my occupied area correct?"));
+            doc.Add(new Table(UnitValue.CreatePercentArray(1)).UseAllAvailableWidth().SetBorder(new SolidBorder(ColorConstants
+                .ORANGE, 2)).AddCell("Is my occupied area correct?"));
             doc.Add(new AreaBreak());
             doc.Add(new Table(UnitValue.CreatePercentArray(1)).UseAllAvailableWidth().SetMinHeight(300).SetBorderRight
-                (new SolidBorder(Color.ORANGE, 5)).SetBorderTop(new SolidBorder(100)).SetBorderBottom(new SolidBorder(
-                Color.BLUE, 50)));
-            doc.Add(new Table(UnitValue.CreatePercentArray(1)).UseAllAvailableWidth().SetBorder(new SolidBorder(Color.
-                ORANGE, 2)).AddCell("Is my occupied area correct?"));
-=======
-            doc.Add(new Table(1).SetBorderTop(new SolidBorder(ColorConstants.ORANGE, 50)).SetBorderBottom(new SolidBorder
-                (ColorConstants.MAGENTA, 100)));
-            doc.Add(new Table(1).SetBorder(new SolidBorder(ColorConstants.ORANGE, 2)).AddCell("Is my occupied area correct?"
-                ));
-            doc.Add(new AreaBreak());
-            doc.Add(new Table(1).AddCell(new Cell().SetPadding(0).SetMargin(0).SetBorder(Border.NO_BORDER)).AddCell(new 
-                Cell().SetPadding(0).SetMargin(0).SetBorder(Border.NO_BORDER)).AddCell(new Cell().SetPadding(0).SetMargin
-                (0).SetBorder(Border.NO_BORDER)).AddCell(new Cell().SetPadding(0).SetMargin(0).SetBorder(Border.NO_BORDER
-                )).AddCell(new Cell().Add("Hello")));
-            doc.Add(new Table(1).SetBorder(new SolidBorder(ColorConstants.ORANGE, 2)).AddCell("Is my occupied area correct?"
-                ));
-            doc.Add(new AreaBreak());
-            doc.Add(new Table(1).SetMinHeight(300).SetBorderRight(new SolidBorder(ColorConstants.ORANGE, 5)).SetBorderTop
-                (new SolidBorder(100)).SetBorderBottom(new SolidBorder(ColorConstants.BLUE, 50)));
-            doc.Add(new Table(1).SetBorder(new SolidBorder(ColorConstants.ORANGE, 2)).AddCell("Is my occupied area correct?"
-                ));
->>>>>>> dac79896
+                (new SolidBorder(ColorConstants.ORANGE, 5)).SetBorderTop(new SolidBorder(100)).SetBorderBottom(new SolidBorder
+                (ColorConstants.BLUE, 50)));
+            doc.Add(new Table(UnitValue.CreatePercentArray(1)).UseAllAvailableWidth().SetBorder(new SolidBorder(ColorConstants
+                .ORANGE, 2)).AddCell("Is my occupied area correct?"));
             doc.Close();
             NUnit.Framework.Assert.IsNull(new CompareTool().CompareByContent(outFileName, cmpFileName, destinationFolder
                 , testName + "_diff"));
@@ -1758,13 +1583,8 @@
             String cmpFileName = sourceFolder + "cmp_" + testName;
             PdfDocument pdfDoc = new PdfDocument(new PdfWriter(outFileName));
             Document doc = new Document(pdfDoc);
-<<<<<<< HEAD
             Table table = new Table(UnitValue.CreatePercentArray(2)).UseAllAvailableWidth();
-            table.SetBorder(new SolidBorder(Color.GREEN, 100));
-=======
-            Table table = new Table(2);
             table.SetBorder(new SolidBorder(ColorConstants.GREEN, 100));
->>>>>>> dac79896
             for (int i = 0; i < 10; i++) {
                 table.AddCell(new Cell().Add(new Paragraph("Cell No." + i)));
             }
@@ -1815,11 +1635,8 @@
             for (int i = 0; i < 19; i++) {
                 table.AddCell(new Cell().Add(new Paragraph(i + " Liberté!\nÉgalité!\nFraternité!")).SetHeight(100));
             }
-<<<<<<< HEAD
-            table.AddFooterCell(new Cell().Add(new Paragraph("Footer")).SetHeight(116).SetBackgroundColor(Color.RED));
-=======
-            table.AddFooterCell(new Cell().Add("Footer").SetHeight(116).SetBackgroundColor(ColorConstants.RED));
->>>>>>> dac79896
+            table.AddFooterCell(new Cell().Add(new Paragraph("Footer")).SetHeight(116).SetBackgroundColor(ColorConstants
+                .RED));
             // the next line cause the reuse
             table.SetSkipLastFooter(true);
             doc.Add(table);
@@ -1865,17 +1682,10 @@
             String gretzky = "Make Gretzky great again!";
             PdfDocument pdfDoc = new PdfDocument(new PdfWriter(outFileName));
             Document doc = new Document(pdfDoc, PageSize.A8.Rotate());
-<<<<<<< HEAD
             Table table = new Table(UnitValue.CreatePercentArray(2)).UseAllAvailableWidth();
-            table.SetBorder(new SolidBorder(Color.GREEN, 15));
+            table.SetBorder(new SolidBorder(ColorConstants.GREEN, 15));
             table.AddCell(new Cell().Add(new Paragraph(gretzky)));
             table.AddCell(new Cell().Add(new Paragraph(gretzky)));
-=======
-            Table table = new Table(2);
-            table.SetBorder(new SolidBorder(ColorConstants.GREEN, 15));
-            table.AddCell(new Cell().Add(gretzky));
-            table.AddCell(new Cell().Add(gretzky));
->>>>>>> dac79896
             doc.Add(table);
             doc.Close();
             NUnit.Framework.Assert.IsNull(new CompareTool().CompareByContent(outFileName, cmpFileName, destinationFolder
@@ -1892,13 +1702,8 @@
             String gretzky = "Make Gretzky great again!";
             PdfDocument pdfDoc = new PdfDocument(new PdfWriter(outFileName));
             Document doc = new Document(pdfDoc, PageSize.A7.Rotate());
-<<<<<<< HEAD
             Table table = new Table(UnitValue.CreatePercentArray(2)).UseAllAvailableWidth();
-            table.SetBorder(new SolidBorder(Color.GREEN, 15));
-=======
-            Table table = new Table(2);
             table.SetBorder(new SolidBorder(ColorConstants.GREEN, 15));
->>>>>>> dac79896
             PdfImageXObject xObject = new PdfImageXObject(ImageDataFactory.CreatePng(UrlUtil.ToURL(sourceFolder + "itext.png"
                 )));
             iText.Layout.Element.Image image = new iText.Layout.Element.Image(xObject, 50);
@@ -1924,23 +1729,13 @@
             String gretzky = "Make Gretzky great again!";
             PdfDocument pdfDoc = new PdfDocument(new PdfWriter(outFileName));
             Document doc = new Document(pdfDoc, PageSize.A8.Rotate());
-<<<<<<< HEAD
             Table table = new Table(UnitValue.CreatePercentArray(2)).UseAllAvailableWidth();
-            table.SetBorder(new SolidBorder(Color.GREEN, 15));
+            table.SetBorder(new SolidBorder(ColorConstants.GREEN, 15));
             table.AddCell(new Cell().Add(new Paragraph(gretzky)));
             table.AddCell(new Cell(2, 1).Add(new Paragraph(gretzky)));
             table.AddCell(new Cell().Add(new Paragraph(gretzky)));
             table.AddCell(new Cell().Add(new Paragraph(gretzky)));
             table.AddCell(new Cell().Add(new Paragraph(gretzky)));
-=======
-            Table table = new Table(2);
-            table.SetBorder(new SolidBorder(ColorConstants.GREEN, 15));
-            table.AddCell(new Cell().Add(gretzky));
-            table.AddCell(new Cell(2, 1).Add(gretzky));
-            table.AddCell(new Cell().Add(gretzky));
-            table.AddCell(new Cell().Add(gretzky));
-            table.AddCell(new Cell().Add(gretzky));
->>>>>>> dac79896
             doc.Add(table);
             doc.Close();
             NUnit.Framework.Assert.IsNull(new CompareTool().CompareByContent(outFileName, cmpFileName, destinationFolder
@@ -1957,13 +1752,8 @@
             String gretzky = "Make Gretzky great again!";
             PdfDocument pdfDoc = new PdfDocument(new PdfWriter(outFileName));
             Document doc = new Document(pdfDoc, PageSize.A7.Rotate());
-<<<<<<< HEAD
             Table table = new Table(UnitValue.CreatePercentArray(2)).UseAllAvailableWidth();
-            table.SetBorder(new SolidBorder(Color.GREEN, 15));
-=======
-            Table table = new Table(2);
             table.SetBorder(new SolidBorder(ColorConstants.GREEN, 15));
->>>>>>> dac79896
             PdfImageXObject xObject = new PdfImageXObject(ImageDataFactory.CreatePng(UrlUtil.ToURL(sourceFolder + "itext.png"
                 )));
             iText.Layout.Element.Image image = new iText.Layout.Element.Image(xObject, 50);
@@ -2130,11 +1920,7 @@
             Document doc = new Document(pdf);
             Table table = new Table(UnitValue.CreatePercentArray(1)).UseAllAvailableWidth();
             for (int i = 0; i < 100; i++) {
-<<<<<<< HEAD
-                table.AddCell(new Cell().Add(new Paragraph("Hello " + i)).SetBackgroundColor(Color.RED));
-=======
-                table.AddCell(new Cell().Add("Hello " + i).SetBackgroundColor(ColorConstants.RED));
->>>>>>> dac79896
+                table.AddCell(new Cell().Add(new Paragraph("Hello " + i)).SetBackgroundColor(ColorConstants.RED));
             }
             table.SetFixedPosition(150, 300, 200);
             table.SetHeight(300);
@@ -2216,7 +2002,7 @@
             PdfDocument pdfDoc = new PdfDocument(new PdfWriter(outFileName));
             Document doc = new Document(pdfDoc);
             Table table = new Table(UnitValue.CreatePercentArray(new float[] { 100 }));
-            Cell cell = new Cell().SetWidth(UnitValue.CreatePointValue(216)).Add("width:72pt");
+            Cell cell = new Cell().SetWidth(UnitValue.CreatePointValue(216)).Add(new Paragraph("width:72pt"));
             cell.SetProperty(Property.MAX_WIDTH, UnitValue.CreatePointValue(72));
             table.AddCell(cell);
             doc.Add(table);
@@ -2235,7 +2021,7 @@
             PdfDocument pdfDoc = new PdfDocument(new PdfWriter(outFileName));
             Document doc = new Document(pdfDoc);
             Table table = new Table(UnitValue.CreatePercentArray(new float[] { 100 }));
-            Cell cell = new Cell().SetWidth(UnitValue.CreatePointValue(216)).Add("width:72pt");
+            Cell cell = new Cell().SetWidth(UnitValue.CreatePointValue(216)).Add(new Paragraph("width:72pt"));
             cell.SetMaxWidth(72);
             table.AddCell(cell);
             doc.Add(table);
@@ -2254,7 +2040,7 @@
             PdfDocument pdfDoc = new PdfDocument(new PdfWriter(outFileName));
             Document doc = new Document(pdfDoc);
             Table table = new Table(UnitValue.CreatePercentArray(new float[] { 100 }));
-            Cell cell = new Cell().SetWidth(UnitValue.CreatePointValue(50)).Add("width:72pt");
+            Cell cell = new Cell().SetWidth(UnitValue.CreatePointValue(50)).Add(new Paragraph("width:72pt"));
             cell.SetProperty(Property.MIN_WIDTH, UnitValue.CreatePointValue(72));
             table.AddCell(cell);
             doc.Add(table);
@@ -2273,7 +2059,7 @@
             PdfDocument pdfDoc = new PdfDocument(new PdfWriter(outFileName));
             Document doc = new Document(pdfDoc);
             Table table = new Table(UnitValue.CreatePercentArray(new float[] { 100 }));
-            Cell cell = new Cell().SetWidth(UnitValue.CreatePointValue(50)).Add("width:72pt");
+            Cell cell = new Cell().SetWidth(UnitValue.CreatePointValue(50)).Add(new Paragraph("width:72pt"));
             cell.SetMinWidth(72);
             table.AddCell(cell);
             doc.Add(table);
@@ -2294,10 +2080,10 @@
             Table table = new Table(UnitValue.CreatePercentArray(new float[] { 2, 1, 1 }));
             table.SetWidthPercent(80);
             table.SetHorizontalAlignment(HorizontalAlignment.CENTER);
-            table.AddCell(new Cell(1, 3).Add("Cell with colspan 3"));
-            table.AddCell(new Cell(2, 1).Add("Cell with rowspan 2"));
-            table.AddCell(new Cell().Add("row 1; cell 1").SetMinWidth(200));
-            table.AddCell(new Cell().Add("row 1; cell 2").SetMaxWidth(50));
+            table.AddCell(new Cell(1, 3).Add(new Paragraph("Cell with colspan 3")));
+            table.AddCell(new Cell(2, 1).Add(new Paragraph("Cell with rowspan 2")));
+            table.AddCell(new Cell().Add(new Paragraph("row 1; cell 1")).SetMinWidth(200));
+            table.AddCell(new Cell().Add(new Paragraph("row 1; cell 2")).SetMaxWidth(50));
             table.AddCell("row 2; cell 1");
             table.AddCell("row 2; cell 2");
             doc.Add(table);
