<?xml version="1.0"?>
<package xmlns="http://schemas.microsoft.com/packaging/2013/05/nuspec.xsd">
  <metadata>
    <id>itext7.font-asian</id>
<<<<<<< HEAD
    <version>7.2.5</version>
    <title>iText 7 Asian Font</title>
    <authors>iText Software</authors>
    <owners>iText Software</owners>
=======
    <version>8.0.0</version>
    <title>iText Asian Font</title>
    <authors>Apryse Software</authors>
    <owners>Apryse Software</owners>
>>>>>>> 09dbff72
    <licenseUrl>https://www.gnu.org/licenses/agpl.html</licenseUrl>
    <projectUrl>https://itextpdf.com/</projectUrl>
    <icon>ITSC-avatar.png</icon>
    <requireLicenseAcceptance>true</requireLicenseAcceptance>
    <description>iText Asian fonts for use in conjunction with iText, an open source PDF library</description>
    <summary />
    <releaseNotes>https://itextpdf.com/itext7release</releaseNotes>
<<<<<<< HEAD
    <copyright>Copyright (c) 1998-2023 iText Group NV</copyright>
=======
    <copyright>Copyright (c) 1998-2023 Apryse Group NV</copyright>
>>>>>>> 09dbff72
    <language>en-US</language>
    <tags>itext itext7 itextsharp c# .net csharp pdf asian font-asian</tags>
  </metadata>
  <files>
    <file src="bin\Release\net461\itext.font_asian.dll" target="lib\net461" />
    <file src="bin\Release\net461\itext.font_asian.xml" target="lib\net461" />
    <file src="bin\Release\netstandard2.0\itext.font_asian.dll" target="lib\netstandard2.0" />
    <file src="bin\Release\netstandard2.0\itext.font_asian.xml" target="lib\netstandard2.0" />
    <file src="..\..\gnu-agpl-v3.0.md" target="" />
    <file src="..\..\LICENSE.md" target="" />
	<file src="..\..\ITSC-avatar.png" target="" />
  </files>
</package><|MERGE_RESOLUTION|>--- conflicted
+++ resolved
@@ -2,17 +2,10 @@
 <package xmlns="http://schemas.microsoft.com/packaging/2013/05/nuspec.xsd">
   <metadata>
     <id>itext7.font-asian</id>
-<<<<<<< HEAD
-    <version>7.2.5</version>
-    <title>iText 7 Asian Font</title>
-    <authors>iText Software</authors>
-    <owners>iText Software</owners>
-=======
     <version>8.0.0</version>
     <title>iText Asian Font</title>
     <authors>Apryse Software</authors>
     <owners>Apryse Software</owners>
->>>>>>> 09dbff72
     <licenseUrl>https://www.gnu.org/licenses/agpl.html</licenseUrl>
     <projectUrl>https://itextpdf.com/</projectUrl>
     <icon>ITSC-avatar.png</icon>
@@ -20,11 +13,7 @@
     <description>iText Asian fonts for use in conjunction with iText, an open source PDF library</description>
     <summary />
     <releaseNotes>https://itextpdf.com/itext7release</releaseNotes>
-<<<<<<< HEAD
-    <copyright>Copyright (c) 1998-2023 iText Group NV</copyright>
-=======
     <copyright>Copyright (c) 1998-2023 Apryse Group NV</copyright>
->>>>>>> 09dbff72
     <language>en-US</language>
     <tags>itext itext7 itextsharp c# .net csharp pdf asian font-asian</tags>
   </metadata>
