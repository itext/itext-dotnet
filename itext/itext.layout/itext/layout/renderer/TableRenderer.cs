/*

This file is part of the iText (R) project.
Copyright (c) 1998-2017 iText Group NV
Authors: Bruno Lowagie, Paulo Soares, et al.

This program is free software; you can redistribute it and/or modify
it under the terms of the GNU Affero General Public License version 3
as published by the Free Software Foundation with the addition of the
following permission added to Section 15 as permitted in Section 7(a):
FOR ANY PART OF THE COVERED WORK IN WHICH THE COPYRIGHT IS OWNED BY
ITEXT GROUP. ITEXT GROUP DISCLAIMS THE WARRANTY OF NON INFRINGEMENT
OF THIRD PARTY RIGHTS

This program is distributed in the hope that it will be useful, but
WITHOUT ANY WARRANTY; without even the implied warranty of MERCHANTABILITY
or FITNESS FOR A PARTICULAR PURPOSE.
See the GNU Affero General Public License for more details.
You should have received a copy of the GNU Affero General Public License
along with this program; if not, see http://www.gnu.org/licenses or write to
the Free Software Foundation, Inc., 51 Franklin Street, Fifth Floor,
Boston, MA, 02110-1301 USA, or download the license from the following URL:
http://itextpdf.com/terms-of-use/

The interactive user interfaces in modified source and object code versions
of this program must display Appropriate Legal Notices, as required under
Section 5 of the GNU Affero General Public License.

In accordance with Section 7(b) of the GNU Affero General Public License,
a covered work must retain the producer line in every PDF that is created
or manipulated using iText.

You can be released from the requirements of the license by purchasing
a commercial license. Buying such a license is mandatory as soon as you
develop commercial activities involving the iText software without
disclosing the source code of your own applications.
These activities include: offering paid services to customers as an ASP,
serving PDFs on the fly in a web application, shipping iText with a closed
source product.

For more information, please contact iText Software Corp. at this
address: sales@itextpdf.com
*/
using System;
using System.Collections.Generic;
using iText.IO.Log;
using iText.Kernel.Geom;
using iText.Kernel.Pdf;
using iText.Kernel.Pdf.Canvas;
using iText.Kernel.Pdf.Tagutils;
using iText.Layout.Borders;
using iText.Layout.Element;
using iText.Layout.Layout;
using iText.Layout.Margincollapse;
using iText.Layout.Minmaxwidth;
using iText.Layout.Properties;

namespace iText.Layout.Renderer {
    /// <summary>
    /// This class represents the
    /// <see cref="IRenderer">renderer</see>
    /// object for a
    /// <see cref="iText.Layout.Element.Table"/>
    /// object. It will delegate its drawing operations on to the
    /// <see cref="CellRenderer"/>
    /// instances associated with the
    /// <see cref="iText.Layout.Element.Cell">table cells</see>
    /// .
    /// </summary>
    public class TableRenderer : AbstractRenderer {
        protected internal IList<CellRenderer[]> rows = new List<CellRenderer[]>();

        protected internal Table.RowRange rowRange;

        protected internal iText.Layout.Renderer.TableRenderer headerRenderer;

        protected internal iText.Layout.Renderer.TableRenderer footerRenderer;

        /// <summary>True for newly created renderer.</summary>
        /// <remarks>True for newly created renderer. For split renderers this is set to false. Used for tricky layout.
        ///     </remarks>
        protected internal bool isOriginalNonSplitRenderer = true;

        private float[] columnWidths = null;

        private IList<float> heights = new List<float>();

        private float[] countedMinColumnWidth;

        private float[] countedMaxColumnWidth;

        private float[] countedColumnWidth = null;

        private float totalWidthForColumns;

        private float leftBorderMaxWidth;

        private float rightBorderMaxWidth;

        private TableBorders bordersHandler;

        protected internal int horizontalBordersIndexOffset;

        protected internal int verticalBordersIndexOffset;

        private TableRenderer() {
        }

        /// <summary>
        /// Creates a TableRenderer from a
        /// <see cref="iText.Layout.Element.Table"/>
        /// which will partially render
        /// the table.
        /// </summary>
        /// <param name="modelElement">the table to be rendered by this renderer</param>
        /// <param name="rowRange">the table rows to be rendered</param>
        public TableRenderer(Table modelElement, Table.RowRange rowRange)
            : base(modelElement) {
            // Row range of the current renderer. For large tables it may contain only a few rows.
            //TODO remove
            SetRowRange(rowRange);
        }

        /// <summary>
        /// Creates a TableRenderer from a
        /// <see cref="iText.Layout.Element.Table"/>
        /// .
        /// </summary>
        /// <param name="modelElement">the table to be rendered by this renderer</param>
        public TableRenderer(Table modelElement)
            : this(modelElement, new Table.RowRange(0, modelElement.GetNumberOfRows() - 1)) {
        }

        /// <summary><inheritDoc/></summary>
        public override void AddChild(IRenderer renderer) {
            if (renderer is CellRenderer) {
                // In case rowspan or colspan save cell into bottom left corner.
                // In in this case it will be easier handle row heights in case rowspan.
                Cell cell = (Cell)renderer.GetModelElement();
                rows[cell.GetRow() - rowRange.GetStartRow() + cell.GetRowspan() - 1][cell.GetCol()] = (CellRenderer)renderer;
            }
            else {
                ILogger logger = LoggerFactory.GetLogger(typeof(iText.Layout.Renderer.TableRenderer));
                logger.Error("Only CellRenderer could be added");
            }
        }

        protected internal override Rectangle ApplyBorderBox(Rectangle rect, Border[] borders, bool reverse) {
            // Do nothing here. Applying border box for tables is indeed difficult operation and is done on #layout()
            return rect;
        }

        private Table GetTable() {
            return (Table)GetModelElement();
        }

        private void InitializeHeaderAndFooter(bool isFirstOnThePage) {
            Table table = (Table)GetModelElement();
            Border[] tableBorder = GetBorders();
            Table footerElement = table.GetFooter();
            // footer can be skipped, but after the table content will be layouted
            bool footerShouldBeApplied = !(table.IsComplete() && 0 != table.GetLastRowBottomBorder().Count && table.IsSkipLastFooter
                ()) && !true.Equals(this.GetOwnProperty<bool?>(Property.IGNORE_FOOTER));
            if (footerElement != null && footerShouldBeApplied) {
                footerRenderer = InitFooterOrHeaderRenderer(true, tableBorder);
            }
            Table headerElement = table.GetHeader();
            bool isFirstHeader = rowRange.GetStartRow() == 0 && isOriginalNonSplitRenderer;
            bool headerShouldBeApplied = !rows.IsEmpty() && (isFirstOnThePage && (!table.IsSkipFirstHeader() || !isFirstHeader
                )) && !true.Equals(this.GetOwnProperty<bool?>(Property.IGNORE_HEADER));
            if (headerElement != null && headerShouldBeApplied) {
                headerRenderer = InitFooterOrHeaderRenderer(false, tableBorder);
            }
        }

        private void CollapseAllBorders() {
        }

        // TODO
        //        Border[] tableBorder = getBorders();
        //        int numberOfColumns = getTable().getNumberOfColumns();
        //        // collapse all cell borders
        //        if (null != rows && isOriginalNonSplitRenderer && !isFooterRenderer() && !isHeaderRenderer()) {
        //            collapseAllBordersAndEmptyRows(tableBorder, 0, rows.size() - 1, numberOfColumns);
        //        } else {
        //            updateFirstRowBorders(numberOfColumns);
        //        }
        //
        //        if (isOriginalNonSplitRenderer && !isFooterRenderer() && !isHeaderRenderer()) {
        //            rightBorderMaxWidth = getMaxRightWidth(tableBorder[1]);
        //            leftBorderMaxWidth = getMaxLeftWidth(tableBorder[3]);
        //        }
        //
        //        if (footerRenderer != null) {
        //            footerRenderer.processRendererBorders(numberOfColumns);
        //            float rightFooterBorderWidth = footerRenderer.getMaxRightWidth(footerRenderer.getBorders()[1]);
        //            float leftFooterBorderWidth = footerRenderer.getMaxLeftWidth(footerRenderer.getBorders()[3]);
        //
        //            if (isOriginalNonSplitRenderer && !isFooterRenderer() && !isHeaderRenderer()) {
        //                leftBorderMaxWidth = Math.max(leftBorderMaxWidth, leftFooterBorderWidth);
        //                rightBorderMaxWidth = Math.max(rightBorderMaxWidth, rightFooterBorderWidth);
        //            }
        //        }
        //
        //        if (headerRenderer != null) {
        //            headerRenderer.processRendererBorders(numberOfColumns);
        //            float rightHeaderBorderWidth = headerRenderer.getMaxRightWidth(headerRenderer.getBorders()[1]);
        //            float leftHeaderBorderWidth = headerRenderer.getMaxLeftWidth(headerRenderer.getBorders()[3]);
        //
        //            if (isOriginalNonSplitRenderer && !isHeaderRenderer() && !isFooterRenderer()) {
        //                leftBorderMaxWidth = Math.max(leftBorderMaxWidth, leftHeaderBorderWidth);
        //                rightBorderMaxWidth = Math.max(rightBorderMaxWidth, rightHeaderBorderWidth);
        //            }
        //        }
        private bool IsOriginalRenderer() {
            return isOriginalNonSplitRenderer && !IsFooterRenderer() && !IsHeaderRenderer();
        }

        /// <summary><inheritDoc/></summary>
        public override LayoutResult Layout(LayoutContext layoutContext) {
            OverrideHeightProperties();
            float? blockMinHeight = RetrieveMinHeight();
            float? blockMaxHeight = RetrieveMaxHeight();
            bool wasHeightClipped = false;
            LayoutArea area = layoutContext.GetArea();
            Rectangle layoutBox = area.GetBBox().Clone();
            if (!((Table)modelElement).IsComplete()) {
                SetProperty(Property.MARGIN_BOTTOM, 0);
            }
            if (rowRange.GetStartRow() != 0) {
                SetProperty(Property.MARGIN_TOP, 0);
            }
            // we can invoke #layout() twice (processing KEEP_TOGETHER for instance)
            // so we need to clear the results of previous #layout() invocation
            heights.Clear();
            childRenderers.Clear();
            // Cells' up moves occured while split processing
            // key is column number (there can be only one move during one split)
            // value is the previous row number of the cell
            IDictionary<int, int?> rowMoves = new Dictionary<int, int?>();
            MarginsCollapseHandler marginsCollapseHandler = null;
            bool marginsCollapsingEnabled = true.Equals(GetPropertyAsBoolean(Property.COLLAPSING_MARGINS));
            if (marginsCollapsingEnabled) {
                marginsCollapseHandler = new MarginsCollapseHandler(this, layoutContext.GetMarginsCollapseInfo());
                marginsCollapseHandler.StartMarginsCollapse(layoutBox);
            }
            ApplyMargins(layoutBox, false);
            int row;
            int col;
            if (IsPositioned()) {
                float x = (float)this.GetPropertyAsFloat(Property.X);
                float relativeX = IsFixedLayout() ? 0 : layoutBox.GetX();
                layoutBox.SetX(relativeX + x);
            }
            Table tableModel = (Table)GetModelElement();
            if (null != blockMaxHeight && blockMaxHeight < layoutBox.GetHeight() && !true.Equals(GetPropertyAsBoolean(
                Property.FORCED_PLACEMENT))) {
                layoutBox.MoveUp(layoutBox.GetHeight() - (float)blockMaxHeight).SetHeight((float)blockMaxHeight);
                wasHeightClipped = true;
            }
            int numberOfColumns = ((Table)GetModelElement()).GetNumberOfColumns();
            // The last flushed row. Empty list if the table hasn't been set incomplete
            IList<Border> lastFlushedRowBottomBorder = tableModel.GetLastRowBottomBorder();
            Border widestLustFlushedBorder = null;
            foreach (Border border in lastFlushedRowBottomBorder) {
                if (null != border && (null == widestLustFlushedBorder || widestLustFlushedBorder.GetWidth() < border.GetWidth
                    ())) {
                    widestLustFlushedBorder = border;
                }
            }
            if (IsOriginalRenderer()) {
                if (!IsFooterRenderer() && !IsHeaderRenderer()) {
                    bordersHandler = new TableBorders(rows, numberOfColumns);
                    bordersHandler.SetTableBoundingBorders(GetBorders());
                }
                bordersHandler.InitializeBorders(lastFlushedRowBottomBorder, area.IsEmptyArea());
                bordersHandler.CollapseAllBordersAndEmptyRows(rows, GetBorders(), 0, rows.Count - 1, numberOfColumns);
            }
            else {
                if (!IsFooterRenderer() && !IsHeaderRenderer()) {
                    bordersHandler.SetRows(rows);
                }
            }
            InitializeHeaderAndFooter(0 == rowRange.GetStartRow() || area.IsEmptyArea());
            //collapseAllBorders();
            if (IsOriginalRenderer()) {
                CalculateColumnWidths(layoutBox.GetWidth(), false);
            }
            float tableWidth = GetTableWidth();
            if (layoutBox.GetWidth() > tableWidth) {
                layoutBox.SetWidth((float)tableWidth + rightBorderMaxWidth / 2 + leftBorderMaxWidth / 2);
            }
            occupiedArea = new LayoutArea(area.GetPageNumber(), new Rectangle(layoutBox.GetX(), layoutBox.GetY() + layoutBox
                .GetHeight(), (float)tableWidth, 0));
            if (footerRenderer != null) {
                // apply the difference to set footer and table left/right margins identical
                PrepareFooterOrHeaderRendererForLayout(footerRenderer, layoutBox.GetWidth());
                LayoutResult result = footerRenderer.Layout(new LayoutContext(new LayoutArea(area.GetPageNumber(), layoutBox
                    )));
                if (result.GetStatus() != LayoutResult.FULL) {
                    return new LayoutResult(LayoutResult.NOTHING, null, null, this, result.GetCauseOfNothing());
                }
                float footerHeight = result.GetOccupiedArea().GetBBox().GetHeight();
                footerRenderer.Move(0, -(layoutBox.GetHeight() - footerHeight));
                layoutBox.MoveUp(footerHeight).DecreaseHeight(footerHeight);
                if (!tableModel.IsEmpty()) {
                    float maxFooterTopBorderWidth = 0;
                    IList<Border> footerTopBorders = footerRenderer.bordersHandler.horizontalBorders[0];
                    foreach (Border border in footerTopBorders) {
                        if (null != border && border.GetWidth() > maxFooterTopBorderWidth) {
                            maxFooterTopBorderWidth = border.GetWidth();
                        }
                    }
                    footerRenderer.occupiedArea.GetBBox().DecreaseHeight(maxFooterTopBorderWidth);
                    layoutBox.MoveDown(maxFooterTopBorderWidth).IncreaseHeight(maxFooterTopBorderWidth);
                }
                // we will delete FORCED_PLACEMENT property after adding one row
                // but the footer should be forced placed once more (since we renderer footer twice)
                if (true.Equals(GetPropertyAsBoolean(Property.FORCED_PLACEMENT))) {
                    footerRenderer.SetProperty(Property.FORCED_PLACEMENT, true);
                }
            }
            float topTableBorderWidth = bordersHandler.GetMaxTopWidth(null);
            // first row own top border. We will use it in header processing
            if (headerRenderer != null) {
                PrepareFooterOrHeaderRendererForLayout(headerRenderer, layoutBox.GetWidth());
                LayoutResult result = headerRenderer.Layout(new LayoutContext(new LayoutArea(area.GetPageNumber(), layoutBox
                    )));
                if (result.GetStatus() != LayoutResult.FULL) {
                    return new LayoutResult(LayoutResult.NOTHING, null, null, this, result.GetCauseOfNothing());
                }
                float headerHeight = result.GetOccupiedArea().GetBBox().GetHeight();
                layoutBox.DecreaseHeight(headerHeight);
                occupiedArea.GetBBox().MoveDown(headerHeight).IncreaseHeight(headerHeight);
                float maxHeaderBottomBorderWidth = 0;
                IList<Border> rowBorders = headerRenderer.bordersHandler.horizontalBorders[headerRenderer.bordersHandler.horizontalBorders
                    .Count - 1];
                foreach (Border border in rowBorders) {
                    if (null != border && maxHeaderBottomBorderWidth < border.GetWidth()) {
                        maxHeaderBottomBorderWidth = border.GetWidth();
                    }
                }
                if (!tableModel.IsEmpty()) {
                    if (maxHeaderBottomBorderWidth < topTableBorderWidth) {
                        // fix
                        headerRenderer.heights[headerRenderer.heights.Count - 1] = headerRenderer.heights[headerRenderer.heights.Count
                             - 1] + (topTableBorderWidth - maxHeaderBottomBorderWidth) / 2;
                        headerRenderer.occupiedArea.GetBBox().MoveDown(topTableBorderWidth - maxHeaderBottomBorderWidth).IncreaseHeight
                            (topTableBorderWidth - maxHeaderBottomBorderWidth);
                        occupiedArea.GetBBox().MoveDown(topTableBorderWidth - maxHeaderBottomBorderWidth).IncreaseHeight(topTableBorderWidth
                             - maxHeaderBottomBorderWidth);
                        layoutBox.DecreaseHeight(topTableBorderWidth - maxHeaderBottomBorderWidth);
                    }
                    else {
                        topTableBorderWidth = maxHeaderBottomBorderWidth;
                    }
                    // correct in a view of table handling
                    layoutBox.IncreaseHeight(topTableBorderWidth);
                    occupiedArea.GetBBox().MoveUp(topTableBorderWidth).DecreaseHeight(topTableBorderWidth);
                }
            }
            Border[] borders = GetBorders();
            float bottomTableBorderWidth = null == borders[2] ? 0 : borders[2].GetWidth();
            // TODO
            //        if (null != rows && 0 != rows.size()) {
            //            bordersHandler.correctFirstRowTopBorders(borders[0], numberOfColumns);
            //        }
            if (IsOriginalRenderer()) {
                bordersHandler.UpdateTopBorder();
            }
            topTableBorderWidth = bordersHandler.GetMaxTopWidth(borders[0]);
            // Apply halves of the borders. The other halves are applied on a Cell level
            layoutBox.ApplyMargins<Rectangle>(0, rightBorderMaxWidth / 2, 0, leftBorderMaxWidth / 2, false);
            // Table should have a row and some child elements in order to be considered non empty
            if (!tableModel.IsEmpty() && 0 != rows.Count) {
                layoutBox.DecreaseHeight(topTableBorderWidth / 2);
                occupiedArea.GetBBox().MoveDown(topTableBorderWidth / 2).IncreaseHeight(topTableBorderWidth / 2);
            }
            else {
                if (tableModel.IsComplete() && 0 == lastFlushedRowBottomBorder.Count) {
                    // process empty table
                    layoutBox.DecreaseHeight(topTableBorderWidth);
                    occupiedArea.GetBBox().MoveDown(topTableBorderWidth).IncreaseHeight(topTableBorderWidth);
                }
            }
            LayoutResult[] splits = new LayoutResult[numberOfColumns];
            // This represents the target row index for the overflow renderer to be placed to.
            // Usually this is just the current row id of a cell, but it has valuable meaning when a cell has rowspan.
            int[] targetOverflowRowIndex = new int[numberOfColumns];
            for (row = 0; row < rows.Count; row++) {
                // if forced placement was earlier set, this means the element did not fit into the area, and in this case
                // we only want to place the first row in a forced way, not the next ones, otherwise they will be invisible
                if (row == 1 && true.Equals(this.GetProperty<bool?>(Property.FORCED_PLACEMENT))) {
                    if (true.Equals(this.GetOwnProperty<bool?>(Property.FORCED_PLACEMENT))) {
                        DeleteOwnProperty(Property.FORCED_PLACEMENT);
                    }
                    else {
                        SetProperty(Property.FORCED_PLACEMENT, false);
                    }
                }
                CellRenderer[] currentRow = rows[row];
                float rowHeight = 0;
                bool split = false;
                // Indicates that all the cells fit (at least partially after splitting if not forbidden by keepTogether) in the current row.
                bool hasContent = true;
                // Indicates that we have added a cell from the future, i.e. a cell which has a big rowspan and we shouldn't have
                // added it yet, because we add a cell with rowspan only during the processing of the very last row this cell occupied,
                // but now we have area break and we had to force that cell addition.
                bool cellWithBigRowspanAdded = false;
                IList<CellRenderer> currChildRenderers = new List<CellRenderer>();
                // Process in a queue, because we might need to add a cell from the future, i.e. having big rowspan in case of split.
                LinkedList<TableRenderer.CellRendererInfo> cellProcessingQueue = new LinkedList<TableRenderer.CellRendererInfo
                    >();
                for (col = 0; col < currentRow.Length; col++) {
                    if (currentRow[col] != null) {
                        cellProcessingQueue.AddLast(new TableRenderer.CellRendererInfo(currentRow[col], col, row));
                    }
                }
                // the element which was the first to cause Layout.Nothing
                IRenderer firstCauseOfNothing = null;
                // the width of the widest bottom border of the row
                bottomTableBorderWidth = 0;
                Border widestRowBottomBorder = bordersHandler.GetWidestBorder(row + 1);
                // if cell is in the last row on the page, its borders shouldn't collapse with the next row borders
                bool processAsLast = false;
                while (cellProcessingQueue.Count > 0) {
                    TableRenderer.CellRendererInfo currentCellInfo = cellProcessingQueue.JRemoveFirst();
                    col = currentCellInfo.column;
                    CellRenderer cell = currentCellInfo.cellRenderer;
                    int colspan = (int)cell.GetPropertyAsInteger(Property.COLSPAN);
                    int rowspan = (int)cell.GetPropertyAsInteger(Property.ROWSPAN);
                    if (1 != rowspan) {
                        cellWithBigRowspanAdded = true;
                    }
                    targetOverflowRowIndex[col] = currentCellInfo.finishRowInd;
                    // This cell came from the future (split occurred and we need to place cell with big rowpsan into the current area)
                    bool currentCellHasBigRowspan = (row != currentCellInfo.finishRowInd);
                    float cellWidth = 0;
                    float colOffset = 0;
                    for (int k = col; k < col + colspan; k++) {
                        cellWidth += countedColumnWidth[k];
                    }
                    for (int l = 0; l < col; l++) {
                        colOffset += countedColumnWidth[l];
                    }
                    float rowspanOffset = 0;
                    for (int m = row - 1; m > currentCellInfo.finishRowInd - rowspan && m >= 0; m--) {
                        rowspanOffset += (float)heights[m];
                    }
                    float cellLayoutBoxHeight = rowspanOffset + (!currentCellHasBigRowspan || hasContent ? layoutBox.GetHeight
                        () : 0);
                    float cellLayoutBoxBottom = layoutBox.GetY() + (!currentCellHasBigRowspan || hasContent ? 0 : layoutBox.GetHeight
                        ());
                    Rectangle cellLayoutBox = new Rectangle(layoutBox.GetX() + colOffset, cellLayoutBoxBottom, cellWidth, cellLayoutBoxHeight
                        );
                    LayoutArea cellArea = new LayoutArea(layoutContext.GetArea().GetPageNumber(), cellLayoutBox);
                    VerticalAlignment? verticalAlignment = cell.GetProperty<VerticalAlignment?>(Property.VERTICAL_ALIGNMENT);
                    cell.SetProperty(Property.VERTICAL_ALIGNMENT, null);
                    UnitValue cellWidthProperty = cell.GetProperty<UnitValue>(Property.WIDTH);
                    if (cellWidthProperty != null && cellWidthProperty.IsPercentValue()) {
                        cell.SetProperty(Property.WIDTH, UnitValue.CreatePointValue(cellWidth));
                    }
                    Border oldBottomBorder = cell.GetBorders()[2];
                    Border collapsedBottomBorder = TableBorders.GetCollapsedBorder(oldBottomBorder, footerRenderer != null ? footerRenderer
                        .bordersHandler.horizontalBorders[0][col] : borders[2]);
                    if (collapsedBottomBorder != null) {
                        float diff = Math.Max(collapsedBottomBorder.GetWidth(), null != widestRowBottomBorder ? widestRowBottomBorder
                            .GetWidth() : 0);
                        cellArea.GetBBox().MoveUp(diff / 2).DecreaseHeight(diff / 2);
                        cell.SetProperty(Property.BORDER_BOTTOM, collapsedBottomBorder);
                    }
                    LayoutResult cellResult = cell.SetParent(this).Layout(new LayoutContext(cellArea));
                    // we need to disable collapsing with the next row
                    if (!processAsLast && LayoutResult.NOTHING == cellResult.GetStatus()) {
                        processAsLast = true;
                        // undo collapsing with the next row
                        widestRowBottomBorder = null;
                        for (int tempCol = 0; tempCol < currentRow.Length; tempCol++) {
                            if (null != currentRow[tempCol]) {
                                currentRow[tempCol].DeleteOwnProperty(Property.BORDER_BOTTOM);
                                oldBottomBorder = currentRow[tempCol].GetBorders()[2];
                                if (null != oldBottomBorder && (null == widestRowBottomBorder || widestRowBottomBorder.GetWidth() > oldBottomBorder
                                    .GetWidth())) {
                                    widestRowBottomBorder = oldBottomBorder;
                                }
                            }
                        }
                        cellProcessingQueue.Clear();
                        for (int addCol = 0; addCol < currentRow.Length; addCol++) {
                            if (currentRow[addCol] != null) {
                                cellProcessingQueue.AddLast(new TableRenderer.CellRendererInfo(currentRow[addCol], addCol, row));
                            }
                        }
                        continue;
                    }
                    if (collapsedBottomBorder != null && null != cellResult.GetOccupiedArea()) {
                        // apply the difference between collapsed table border and own cell border
                        cellResult.GetOccupiedArea().GetBBox().MoveUp((collapsedBottomBorder.GetWidth() - (oldBottomBorder == null
                             ? 0 : oldBottomBorder.GetWidth())) / 2).DecreaseHeight((collapsedBottomBorder.GetWidth() - (oldBottomBorder
                             == null ? 0 : oldBottomBorder.GetWidth())) / 2);
                        cell.SetProperty(Property.BORDER_BOTTOM, oldBottomBorder);
                    }
                    cell.SetProperty(Property.VERTICAL_ALIGNMENT, verticalAlignment);
                    // width of BlockRenderer depends on child areas, while in cell case it is hardly define.
                    if (cellResult.GetStatus() != LayoutResult.NOTHING) {
                        cell.GetOccupiedArea().GetBBox().SetWidth(cellWidth);
                    }
                    else {
                        if (null == firstCauseOfNothing) {
                            firstCauseOfNothing = cellResult.GetCauseOfNothing();
                        }
                    }
                    if (currentCellHasBigRowspan) {
                        // cell from the future
                        if (cellResult.GetStatus() != LayoutResult.FULL) {
                            splits[col] = cellResult;
                        }
                        if (cellResult.GetStatus() == LayoutResult.PARTIAL) {
                            currentRow[col] = (CellRenderer)cellResult.GetSplitRenderer();
                        }
                        else {
                            rows[currentCellInfo.finishRowInd][col] = null;
                            currentRow[col] = cell;
                            rowMoves[col] = currentCellInfo.finishRowInd;
                        }
                    }
                    else {
                        if (cellResult.GetStatus() != LayoutResult.FULL) {
                            // first time split occurs
                            if (!split) {
                                int addCol;
                                // This is a case when last footer should be skipped and we might face an end of the table.
                                // We check if we can fit all the rows right now and the split occurred only because we reserved
                                // space for footer before, and if yes we skip footer and write all the content right now.
                                if (null != footerRenderer && tableModel.IsSkipLastFooter() && tableModel.IsComplete()) {
                                }
                                //                                LayoutArea potentialArea = new LayoutArea(area.getPageNumber(), layoutBox.clone());
                                //                                // Fix layout area
                                //                                Border widestRowTopBorder = bordersHandler.getWidestBorder(row);
                                //                                if (null != widestRowTopBorder) {
                                //                                    potentialArea.getBBox().moveDown(widestRowTopBorder.getWidth() / 2).increaseHeight(widestRowTopBorder.getWidth() / 2);
                                //                                }
                                //                                float footerHeight = footerRenderer.getOccupiedArea().getBBox().getHeight();
                                //                                potentialArea.getBBox().moveDown(footerHeight).increaseHeight(footerHeight);
                                //
                                //                                TableRenderer overflowRenderer = createOverflowRenderer(new Table.RowRange(rowRange.getStartRow() + row, rowRange.getFinishRow()));
                                //                                overflowRenderer.rows = rows.subList(row, rows.size());
                                //                                overflowRenderer.setProperty(Property.IGNORE_HEADER, true);
                                //                                overflowRenderer.setProperty(Property.IGNORE_FOOTER, true);
                                //                                overflowRenderer.setProperty(Property.MARGIN_TOP, 0);
                                //                                overflowRenderer.setProperty(Property.MARGIN_BOTTOM, 0);
                                //                                overflowRenderer.setProperty(Property.MARGIN_LEFT, 0);
                                //                                overflowRenderer.setProperty(Property.MARGIN_RIGHT, 0);
                                //                                // init borders
                                //                                overflowRenderer.initializeBorders(new ArrayList<Border>(), true);
                                //                                overflowRenderer.collapseAllBordersAndEmptyRows(overflowRenderer.getBorders(), 0, rowRange.getFinishRow() - rowRange.getStartRow() - row, numberOfColumns);
                                //                                prepareFooterOrHeaderRendererForLayout(overflowRenderer, layoutBox.getWidth());
                                //                                if (LayoutResult.FULL == overflowRenderer.layout(new LayoutContext(potentialArea)).getStatus()) {
                                //                                    footerRenderer = null;
                                //                                    // fix layout area and table bottom border
                                //                                    layoutBox.increaseHeight(footerHeight).moveDown(footerHeight);
                                //                                    deleteOwnProperty(Property.BORDER_BOTTOM);
                                //                                    borders = getBorders();
                                //                                    processAsLast = false;
                                //                                    cellProcessingQueue.clear();
                                //                                    for (addCol = 0; addCol < currentRow.length; addCol++) {
                                //                                        if (currentRow[addCol] != null) {
                                //                                            cellProcessingQueue.addLast(new CellRendererInfo(currentRow[addCol], addCol, row));
                                //                                        }
                                //                                    }
                                //                                    // build borders of current row cells and find the widest one
                                //                                    for (CellRendererInfo curCellInfo : cellProcessingQueue) {
                                //                                        col = curCellInfo.column;
                                //                                        cell = curCellInfo.cellRenderer;
                                //                                        prepareBuildingBordersArrays(cell, borders, tableModel.getNumberOfColumns(), row, col);
                                //                                        buildBordersArrays(cell, curCellInfo.finishRowInd, col);
                                //                                    }
                                //                                    continue;
                                //                                }
                                // Here we look for a cell with big rowspan (i.e. one which would not be normally processed in
                                // the scope of this row), and we add such cells to the queue, because we need to write them
                                // at least partially into the available area we have.
                                for (addCol = 0; addCol < currentRow.Length; addCol++) {
                                    if (currentRow[addCol] == null) {
                                        // Search for the next cell including rowspan.
                                        for (int addRow = row + 1; addRow < rows.Count; addRow++) {
                                            if (rows[addRow][addCol] != null) {
                                                CellRenderer addRenderer = rows[addRow][addCol];
                                                // TODO DEVSIX-1060
                                                verticalAlignment = addRenderer.GetProperty<VerticalAlignment?>(Property.VERTICAL_ALIGNMENT);
                                                //                                            if (verticalAlignment != null && verticalAlignment.equals(VerticalAlignment.BOTTOM)) {
                                                //                                                if (row + addRenderer.getPropertyAsInteger(Property.ROWSPAN) - 1 < addRow) {
                                                //                                                    cellProcessingQueue.addLast(new CellRendererInfo(addRenderer, addCol, addRow));
                                                //                                                } else {
                                                //                                                    horizontalBorders.get(row + 1).set(addCol, addRenderer.getBorders()[2]);
                                                //                                                    if (addCol == 0) {
                                                //                                                        for (int i = row; i >= 0; i--) {
                                                //                                                            if (!checkAndReplaceBorderInArray(verticalBorders, addCol, i, addRenderer.getBorders()[3], false)) {
                                                //                                                                break;
                                                //                                                            }
                                                //                                                        }
                                                //                                                    } else if (addCol == numberOfColumns - 1) {
                                                //                                                        for (int i = row; i >= 0; i--) {
                                                //                                                            if (!checkAndReplaceBorderInArray(verticalBorders, addCol + 1, i, addRenderer.getBorders()[1], true)) {
                                                //                                                                break;
                                                //                                                            }
                                                //                                                        }
                                                //                                                    }
                                                //                                                }
                                                //                                            } else
                                                if (row + addRenderer.GetPropertyAsInteger(Property.ROWSPAN) - 1 >= addRow) {
                                                    cellProcessingQueue.AddLast(new TableRenderer.CellRendererInfo(addRenderer, addCol, addRow));
                                                }
                                                break;
                                            }
                                        }
                                    }
                                }
                            }
                            split = true;
                            if (cellResult.GetStatus() == LayoutResult.NOTHING) {
                                hasContent = false;
                            }
                            splits[col] = cellResult;
                        }
                    }
                    currChildRenderers.Add(cell);
                    if (cellResult.GetStatus() != LayoutResult.NOTHING) {
                        rowHeight = Math.Max(rowHeight, cell.GetOccupiedArea().GetBBox().GetHeight() - rowspanOffset);
                    }
                }
                // maybe the table was incomplete and we can process the footer
                if (null != footerRenderer && (0 != lastFlushedRowBottomBorder.Count || !tableModel.IsComplete()) && !hasContent
                     && 0 == childRenderers.Count) {
                    layoutBox.IncreaseHeight(occupiedArea.GetBBox().GetHeight());
                    occupiedArea.GetBBox().MoveUp(occupiedArea.GetBBox().GetHeight()).SetHeight(0);
                }
                if (hasContent) {
                    heights.Add(rowHeight);
                    occupiedArea.GetBBox().MoveDown(rowHeight);
                    occupiedArea.GetBBox().IncreaseHeight(rowHeight);
                    layoutBox.DecreaseHeight(rowHeight);
                }
                if (row == rows.Count - 1 && null != footerRenderer && tableModel.IsComplete() && tableModel.IsSkipLastFooter
                    () && !split && !processAsLast) {
                    footerRenderer = null;
                    // delete #layout() related properties
                    DeleteOwnProperty(Property.BORDER_BOTTOM);
                    if (tableModel.IsEmpty()) {
                        this.DeleteOwnProperty(Property.BORDER_TOP);
                    }
                    borders = GetBorders();
                }
                if (split || processAsLast || row == rows.Count - 1) {
                    //if (split) {
                    horizontalBordersIndexOffset = bordersHandler.GetCurrentHorizontalBordersIndexOffset();
                    verticalBordersIndexOffset = bordersHandler.GetCurrentVerticalBordersIndexOffset();
                    //                    bordersHandler.updateTopBorder();
                    bordersHandler.ProcessSplit(row, hasContent, cellWithBigRowspanAdded);
                    //}
                    // Correct layout area of the last row rendered on the page
                    if (heights.Count != 0) {
                        rowHeight = 0;
                        // TODO
                        //                    if (split && (hasContent)) {
                        //                        bordersHandler.addNewBorder(row + 1);
                        //                    }
                        for (col = 0; col < currentRow.Length; col++) {
                            if (hasContent || (cellWithBigRowspanAdded && null == rows[row - 1][col])) {
                                if (null != currentRow[col]) {
                                    cellProcessingQueue.AddLast(new TableRenderer.CellRendererInfo(currentRow[col], col, row));
                                }
                            }
                            else {
                                if (null != rows[row - 1][col]) {
                                    cellProcessingQueue.AddLast(new TableRenderer.CellRendererInfo(rows[row - 1][col], col, row - 1));
                                }
                            }
                        }
                        while (0 != cellProcessingQueue.Count) {
                            TableRenderer.CellRendererInfo cellInfo = cellProcessingQueue.JRemoveFirst();
                            col = cellInfo.column;
                            int rowN = cellInfo.finishRowInd;
                            CellRenderer cell = cellInfo.cellRenderer;
                            float collapsedWithNextRowBorderWidth = null == cell.GetBorders()[2] ? 0 : cell.GetBorders()[2].GetWidth();
                            cell.DeleteOwnProperty(Property.BORDER_BOTTOM);
                            Border cellOwnBottomBorder = cell.GetBorders()[2];
                            Border collapsedWithTableBorder = TableBorders.GetCollapsedBorder(cellOwnBottomBorder, footerRenderer != null
                                 ? footerRenderer.bordersHandler.horizontalBorders[0][col] : borders[2]);
                            if (null != collapsedWithTableBorder && bottomTableBorderWidth < collapsedWithTableBorder.GetWidth()) {
                                bottomTableBorderWidth = collapsedWithTableBorder.GetWidth();
                            }
                            float collapsedBorderWidth = null == collapsedWithTableBorder ? 0 : collapsedWithTableBorder.GetWidth();
                            if (collapsedWithNextRowBorderWidth != collapsedBorderWidth) {
                                cell.SetBorders(collapsedWithTableBorder, 2);
<<<<<<< HEAD
                                // TODO
                                //                            for (int i = col; i < col + cell.getPropertyAsInteger(Property.COLSPAN); i++) {
                                //                                bordersHandler.horizontalBorders.get(rowN + 1).set(i, collapsedWithTableBorder);
                                //                            }
=======
                                for (int i = col; i < col + cell.GetPropertyAsInteger(Property.COLSPAN); i++) {
                                    horizontalBorders[row + (hasContent ? 1 : 0)][i] = collapsedWithTableBorder;
                                }
>>>>>>> fb8540f4
                                // apply the difference between collapsed table border and own cell border
                                cell.occupiedArea.GetBBox().MoveDown((collapsedBorderWidth - collapsedWithNextRowBorderWidth) / 2).IncreaseHeight
                                    ((collapsedBorderWidth - collapsedWithNextRowBorderWidth) / 2);
                            }
                            // fix row height
                            int cellRowStartIndex = ((Cell)cell.GetModelElement()).GetRow();
                            float rowspanOffset = 0;
                            for (int l = cellRowStartIndex; l < heights.Count - 1; l++) {
                                rowspanOffset += heights[l];
                            }
                            if (cell.occupiedArea.GetBBox().GetHeight() > rowHeight + rowspanOffset) {
                                rowHeight = cell.occupiedArea.GetBBox().GetHeight() - rowspanOffset;
                            }
                        }
                        if (rowHeight != heights[heights.Count - 1]) {
                            float heightDiff = rowHeight - heights[heights.Count - 1];
                            heights[heights.Count - 1] = rowHeight;
                            occupiedArea.GetBBox().MoveDown(heightDiff).IncreaseHeight(heightDiff);
                            layoutBox.DecreaseHeight(heightDiff);
                        }
                    }
                    else {
                        if (null != borders[2]) {
                        }
                    }
                    // TODO
                    //                        for (col = 0; col < numberOfColumns; col++) {
                    //                            if (null == bordersHandler.horizontalBorders.get(1).get(col) || bordersHandler.horizontalBorders.get(1).get(col).getWidth() < borders[2].getWidth()) {
                    //                                bordersHandler.horizontalBorders.get(1).set(col, borders[2]);
                    //                            }
                    //                        }
                    // Correct occupied areas of all added cells
                    CorrectCellsOccupiedAreas(splits, row, targetOverflowRowIndex);
                }
                // process footer with collapsed borders
                if ((split || processAsLast || row == rows.Count - 1) && null != footerRenderer) {
                    int lastRow;
                    if (hasContent || cellWithBigRowspanAdded) {
                        lastRow = row + 1;
                    }
                    else {
                        lastRow = row;
                    }
                    bool[] useFooterBorders = new bool[numberOfColumns];
                    if (!tableModel.IsEmpty()) {
                        useFooterBorders = bordersHandler.CollapseFooterBorders(0 != lastFlushedRowBottomBorder.Count && 0 == row ? 
                            lastFlushedRowBottomBorder : bordersHandler.horizontalBorders[lastRow], numberOfColumns, rows.Count);
                        layoutBox.IncreaseHeight(bottomTableBorderWidth / 2);
                        occupiedArea.GetBBox().MoveUp(bottomTableBorderWidth / 2).DecreaseHeight(bottomTableBorderWidth / 2);
                    }
                    footerRenderer.ProcessRendererBorders(numberOfColumns);
                    layoutBox.MoveDown(footerRenderer.occupiedArea.GetBBox().GetHeight()).IncreaseHeight(footerRenderer.occupiedArea
                        .GetBBox().GetHeight());
                    // apply the difference to set footer and table left/right margins identical
                    layoutBox.ApplyMargins<Rectangle>(0, -rightBorderMaxWidth / 2, 0, -leftBorderMaxWidth / 2, false);
                    PrepareFooterOrHeaderRendererForLayout(footerRenderer, layoutBox.GetWidth());
                    footerRenderer.Layout(new LayoutContext(new LayoutArea(area.GetPageNumber(), layoutBox)));
                    layoutBox.ApplyMargins<Rectangle>(0, -rightBorderMaxWidth / 2, 0, -leftBorderMaxWidth / 2, true);
                    float footerHeight = footerRenderer.GetOccupiedAreaBBox().GetHeight();
                    footerRenderer.Move(0, -(layoutBox.GetHeight() - footerHeight));
                    layoutBox.SetY(footerRenderer.occupiedArea.GetBBox().GetTop()).SetHeight(occupiedArea.GetBBox().GetBottom(
                        ) - layoutBox.GetBottom());
                    // fix footer borders
                    if (!tableModel.IsEmpty()) {
                        bordersHandler.FixFooterBorders(0 != lastFlushedRowBottomBorder.Count && 0 == row ? lastFlushedRowBottomBorder
                             : bordersHandler.horizontalBorders[lastRow], numberOfColumns, rows.Count, useFooterBorders);
                    }
                }
                if (!split) {
                    childRenderers.AddAll(currChildRenderers);
                    currChildRenderers.Clear();
                }
                if (split || processAsLast) {
                    if (marginsCollapsingEnabled) {
                        marginsCollapseHandler.EndMarginsCollapse(layoutBox);
                    }
                    iText.Layout.Renderer.TableRenderer[] splitResult = !split && processAsLast ? Split(row + 1, false, cellWithBigRowspanAdded
                        ) : Split(row, hasContent, cellWithBigRowspanAdded);
                    // delete #layout() related properties
                    if (null != headerRenderer || null != footerRenderer) {
                        if (null != headerRenderer || tableModel.IsEmpty()) {
                            splitResult[1].DeleteOwnProperty(Property.BORDER_TOP);
                        }
                        if (null != footerRenderer || tableModel.IsEmpty()) {
                            splitResult[1].DeleteOwnProperty(Property.BORDER_BOTTOM);
                        }
                    }
                    if (split) {
                        int[] rowspans = new int[currentRow.Length];
                        bool[] columnsWithCellToBeEnlarged = new bool[currentRow.Length];
                        for (col = 0; col < currentRow.Length; col++) {
                            if (splits[col] != null) {
                                CellRenderer cellSplit = (CellRenderer)splits[col].GetSplitRenderer();
                                if (null != cellSplit) {
                                    rowspans[col] = ((Cell)cellSplit.GetModelElement()).GetRowspan();
                                }
                                if (splits[col].GetStatus() != LayoutResult.NOTHING && (hasContent || cellWithBigRowspanAdded)) {
                                    childRenderers.Add(cellSplit);
                                }
                                LayoutArea cellOccupiedArea = currentRow[col].GetOccupiedArea();
                                if (hasContent || cellWithBigRowspanAdded || splits[col].GetStatus() == LayoutResult.NOTHING) {
                                    CellRenderer cellOverflow = (CellRenderer)splits[col].GetOverflowRenderer();
                                    cellOverflow.DeleteOwnProperty(Property.BORDER_BOTTOM);
                                    cellOverflow.DeleteOwnProperty(Property.BORDER_TOP);
<<<<<<< HEAD
                                    // TODO
                                    //                                if (null != cellSplit) {
                                    //                                    for (int j = col; j < col + cellOverflow.getPropertyAsInteger(Property.COLSPAN); j++) {
                                    //                                        splitResult[0].horizontalBorders.get(row + (hasContent ? 1 : 0)).set(j, currentRow[col].getBorders()[2]);
                                    //                                    }
                                    //                                }
=======
                                    if (null != cellSplit) {
                                        for (int j = col; j < col + cellOverflow.GetPropertyAsInteger(Property.COLSPAN); j++) {
                                            splitResult[0].horizontalBorders[row + (hasContent ? 1 : 0)][j] = GetCollapsedBorder(currentRow[col].GetBorders
                                                ()[2], borders[2]);
                                        }
                                    }
>>>>>>> fb8540f4
                                    currentRow[col] = null;
                                    rows[targetOverflowRowIndex[col]][col] = (CellRenderer)cellOverflow.SetParent(splitResult[1]);
                                }
                                else {
                                    rows[targetOverflowRowIndex[col]][col] = (CellRenderer)currentRow[col].SetParent(splitResult[1]);
                                    rows[targetOverflowRowIndex[col]][col].DeleteOwnProperty(Property.BORDER_TOP);
                                }
                                rows[targetOverflowRowIndex[col]][col].occupiedArea = cellOccupiedArea;
                            }
                            else {
                                if (currentRow[col] != null) {
                                    if (hasContent) {
                                        rowspans[col] = ((Cell)currentRow[col].GetModelElement()).GetRowspan();
                                    }
                                    bool isBigRowspannedCell = 1 != ((Cell)currentRow[col].GetModelElement()).GetRowspan();
                                    if (hasContent || isBigRowspannedCell) {
                                        columnsWithCellToBeEnlarged[col] = true;
                                        if (isBigRowspannedCell && !processAsLast) {
                                            childRenderers.Add(currentRow[col]);
                                        }
                                    }
                                    else {
                                        if (Border.NO_BORDER != currentRow[col].GetProperty<Border>(Property.BORDER_TOP)) {
                                            splitResult[1].rows[0][col].DeleteOwnProperty(Property.BORDER_TOP);
                                        }
                                    }
<<<<<<< HEAD
=======
                                    for (int j = col; j < col + currentRow[col].GetPropertyAsInteger(Property.COLSPAN); j++) {
                                        horizontalBorders[row + (hasContent ? 1 : 0)][j] = GetCollapsedBorder(currentRow[col].GetBorders()[2], borders
                                            [2]);
                                    }
>>>>>>> fb8540f4
                                }
                            }
                        }
                        // TODO
                        //                            for (int j = col; j < col + currentRow[col].getPropertyAsInteger(Property.COLSPAN); j++) {
                        //                                horizontalBorders.get(row + (hasContent ? 1 : 0)).set(j, currentRow[col].getBorders()[2]);
                        //                            }
                        int minRowspan = int.MaxValue;
                        for (col = 0; col < rowspans.Length; col++) {
                            if (0 != rowspans[col]) {
                                minRowspan = Math.Min(minRowspan, rowspans[col]);
                            }
                        }
                        for (col = 0; col < numberOfColumns; col++) {
                            if (columnsWithCellToBeEnlarged[col]) {
                                LayoutArea cellOccupiedArea = currentRow[col].GetOccupiedArea();
                                if (1 == minRowspan) {
                                    // Here we use the same cell, but create a new renderer which doesn't have any children,
                                    // therefore it won't have any content.
                                    Cell overflowCell = ((Cell)currentRow[col].GetModelElement()).Clone(true);
                                    // we will change properties
                                    currentRow[col].isLastRendererForModelElement = false;
                                    childRenderers.Add(currentRow[col]);
                                    currentRow[col] = null;
                                    rows[targetOverflowRowIndex[col]][col] = (CellRenderer)overflowCell.GetRenderer().SetParent(this);
                                    rows[targetOverflowRowIndex[col]][col].DeleteProperty(Property.HEIGHT);
                                    rows[targetOverflowRowIndex[col]][col].DeleteProperty(Property.MIN_HEIGHT);
                                    rows[targetOverflowRowIndex[col]][col].DeleteProperty(Property.MAX_HEIGHT);
                                }
                                else {
                                    childRenderers.Add(currentRow[col]);
                                    // shift all cells in the column up
                                    int i = row;
                                    for (; i < row + minRowspan && i + 1 < rows.Count && rows[i + 1][col] != null; i++) {
                                        rows[i][col] = rows[i + 1][col];
                                        rows[i + 1][col] = null;
                                    }
                                    // the number of cells behind is less then minRowspan-1
                                    // so we should process the last cell in the column as in the case 1 == minRowspan
                                    if (i != row + minRowspan - 1 && null != rows[i][col]) {
                                        Cell overflowCell = ((Cell)rows[i][col].GetModelElement());
                                        rows[i][col].isLastRendererForModelElement = false;
                                        rows[i][col] = null;
                                        rows[targetOverflowRowIndex[col]][col] = (CellRenderer)overflowCell.GetRenderer().SetParent(this);
                                    }
                                }
                                rows[targetOverflowRowIndex[col]][col].occupiedArea = cellOccupiedArea;
                            }
                        }
                    }
                    // Apply borders if there is no footer
                    if (null == footerRenderer) {
                        if (0 != this.childRenderers.Count) {
                            occupiedArea.GetBBox().MoveDown(bottomTableBorderWidth / 2).IncreaseHeight(bottomTableBorderWidth / 2);
                            layoutBox.DecreaseHeight(bottomTableBorderWidth / 2);
                        }
                        else {
                            occupiedArea.GetBBox().MoveUp(topTableBorderWidth / 2).DecreaseHeight(topTableBorderWidth / 2);
                            layoutBox.IncreaseHeight(topTableBorderWidth / 2);
                            // process bottom border of the last added row if there is no footer
                            if (!tableModel.IsComplete() || 0 != lastFlushedRowBottomBorder.Count) {
                                bottomTableBorderWidth = null == widestLustFlushedBorder ? 0f : widestLustFlushedBorder.GetWidth();
                                occupiedArea.GetBBox().MoveDown(bottomTableBorderWidth).IncreaseHeight(bottomTableBorderWidth);
                                // TODO
                                //                            splitResult[0].horizontalBorders.clear();
                                //                            splitResult[0].horizontalBorders.add(lastFlushedRowBottomBorder);
                                // hack to process 'margins'
                                splitResult[0].SetBorders(widestLustFlushedBorder, 2);
                                splitResult[0].SetBorders(Border.NO_BORDER, 0);
                            }
                        }
                    }
                    // TODO
                    //                            if (0 != splitResult[0].verticalBorders.size()) {
                    //                                splitResult[0].setBorders(splitResult[0].verticalBorders.get(0).get(0), 3);
                    //                                splitResult[0].setBorders(splitResult[0].verticalBorders.get(verticalBorders.size() - 1).get(0), 1);
                    //                            }
                    if (true.Equals(GetPropertyAsBoolean(Property.FILL_AVAILABLE_AREA)) || true.Equals(GetPropertyAsBoolean(Property
                        .FILL_AVAILABLE_AREA_ON_SPLIT))) {
                        ExtendLastRow(currentRow, layoutBox);
                    }
                    AdjustFooterAndFixOccupiedArea(layoutBox);
                    // On the next page we need to process rows without any changes except moves connected to actual cell splitting
                    foreach (KeyValuePair<int, int?> entry in rowMoves) {
                        // Move the cell back to its row if there was no actual split
                        if (null == splitResult[1].rows[(int)entry.Value - splitResult[0].rows.Count][entry.Key]) {
                            splitResult[1].rows[(int)entry.Value - splitResult[0].rows.Count][entry.Key] = splitResult[1].rows[row - splitResult
                                [0].rows.Count][entry.Key];
                            splitResult[1].rows[row - splitResult[0].rows.Count][entry.Key] = null;
                        }
                    }
                    if ((IsKeepTogether() && 0 == lastFlushedRowBottomBorder.Count) && !true.Equals(GetPropertyAsBoolean(Property
                        .FORCED_PLACEMENT))) {
                        return new LayoutResult(LayoutResult.NOTHING, null, null, this, null == firstCauseOfNothing ? this : firstCauseOfNothing
                            );
                    }
                    else {
                        int status = ((occupiedArea.GetBBox().GetHeight() - (null == footerRenderer ? 0 : footerRenderer.GetOccupiedArea
                            ().GetBBox().GetHeight()) == 0) && (tableModel.IsComplete() && 0 == lastFlushedRowBottomBorder.Count))
                             ? LayoutResult.NOTHING : LayoutResult.PARTIAL;
                        if ((status == LayoutResult.NOTHING && true.Equals(GetPropertyAsBoolean(Property.FORCED_PLACEMENT))) || wasHeightClipped
                            ) {
                            if (wasHeightClipped) {
                                ILogger logger = LoggerFactory.GetLogger(typeof(iText.Layout.Renderer.TableRenderer));
                                logger.Warn(iText.IO.LogMessageConstant.CLIP_ELEMENT);
                                // Process borders
                                if (status == LayoutResult.NOTHING) {
                                    List<Border> topBorders = new List<Border>();
                                    List<Border> bottomBorders = new List<Border>();
                                    for (int i = 0; i < numberOfColumns; i++) {
                                        topBorders.Add(borders[0]);
                                        bottomBorders.Add(borders[2]);
                                    }
                                    // TODO
                                    //                                horizontalBorders.clear();
                                    //                                horizontalBorders.add(topBorders);
                                    //                                horizontalBorders.add(bottomBorders);
                                    float bordersWidth = (null == borders[0] ? 0 : borders[0].GetWidth()) + (null == borders[2] ? 0 : borders[
                                        2].GetWidth());
                                    occupiedArea.GetBBox().MoveDown(bordersWidth).IncreaseHeight(bordersWidth);
                                }
                                // Notice that we extend the table only on the current page
                                if (null != blockMinHeight && blockMinHeight > occupiedArea.GetBBox().GetHeight()) {
                                    float blockBottom = Math.Max(occupiedArea.GetBBox().GetBottom() - ((float)blockMinHeight - occupiedArea.GetBBox
                                        ().GetHeight()), layoutBox.GetBottom());
                                    if (0 == heights.Count) {
                                        heights.Add(((float)blockMinHeight) - occupiedArea.GetBBox().GetHeight() / 2);
                                    }
                                    else {
                                        heights[heights.Count - 1] = heights[heights.Count - 1] + ((float)blockMinHeight) - occupiedArea.GetBBox()
                                            .GetHeight();
                                    }
                                    occupiedArea.GetBBox().IncreaseHeight(occupiedArea.GetBBox().GetBottom() - blockBottom).SetY(blockBottom);
                                }
                            }
                            return new LayoutResult(LayoutResult.FULL, occupiedArea, splitResult[0], null);
                        }
                        else {
                            if (HasProperty(Property.HEIGHT)) {
                                splitResult[1].SetProperty(Property.HEIGHT, RetrieveHeight() - occupiedArea.GetBBox().GetHeight());
                            }
                            if (status != LayoutResult.NOTHING) {
                                return new LayoutResult(status, occupiedArea, splitResult[0], splitResult[1], null);
                            }
                            else {
                                return new LayoutResult(status, null, splitResult[0], splitResult[1], firstCauseOfNothing);
                            }
                        }
                    }
                }
            }
            // check if the last row is incomplete
            if (tableModel.IsComplete() && !tableModel.IsEmpty()) {
                CellRenderer[] lastRow = rows[rows.Count - 1];
                int lastInRow = lastRow.Length - 1;
                while (lastInRow >= 0 && null == lastRow[lastInRow]) {
                    lastInRow--;
                }
                if (lastInRow < 0 || lastRow.Length != lastInRow + lastRow[lastInRow].GetPropertyAsInteger(Property.COLSPAN
                    )) {
                    ILogger logger = LoggerFactory.GetLogger(typeof(iText.Layout.Renderer.TableRenderer));
                    logger.Warn(iText.IO.LogMessageConstant.LAST_ROW_IS_NOT_COMPLETE);
                }
            }
            // process footer renderer with collapsed borders
            if (tableModel.IsComplete() && 0 != lastFlushedRowBottomBorder.Count && null != footerRenderer) {
                bool[] useFooterBorders = bordersHandler.CollapseFooterBorders(lastFlushedRowBottomBorder, numberOfColumns
                    , rows.Count);
                footerRenderer.ProcessRendererBorders(numberOfColumns);
                layoutBox.MoveDown(footerRenderer.occupiedArea.GetBBox().GetHeight()).IncreaseHeight(footerRenderer.occupiedArea
                    .GetBBox().GetHeight());
                // apply the difference to set footer and table left/right margins identical
                layoutBox.ApplyMargins<Rectangle>(0, -rightBorderMaxWidth / 2, 0, -leftBorderMaxWidth / 2, false);
                PrepareFooterOrHeaderRendererForLayout(footerRenderer, layoutBox.GetWidth());
                footerRenderer.Layout(new LayoutContext(new LayoutArea(area.GetPageNumber(), layoutBox)));
                layoutBox.ApplyMargins<Rectangle>(0, -rightBorderMaxWidth / 2, 0, -leftBorderMaxWidth / 2, true);
                float footerHeight = footerRenderer.GetOccupiedAreaBBox().GetHeight();
                footerRenderer.Move(0, -(layoutBox.GetHeight() - footerHeight));
                layoutBox.MoveUp(footerHeight).DecreaseHeight(footerHeight);
                // fix borders
                bordersHandler.FixFooterBorders(lastFlushedRowBottomBorder, numberOfColumns, rows.Count, useFooterBorders);
            }
            // if table is empty we still need to process table borders
            if (0 == childRenderers.Count && null == headerRenderer && null == footerRenderer) {
                IList<Border> topHorizontalBorders = new List<Border>();
                IList<Border> bottomHorizontalBorders = new List<Border>();
                for (int i = 0; i < numberOfColumns; i++) {
                    bottomHorizontalBorders.Add(Border.NO_BORDER);
                }
                IList<Border> leftVerticalBorders = new List<Border>();
                IList<Border> rightVerticalBorders = new List<Border>();
                // process bottom border of the last added row
                if (tableModel.IsComplete() && 0 != lastFlushedRowBottomBorder.Count) {
                    bottomHorizontalBorders = lastFlushedRowBottomBorder;
                    // hack to process 'margins'
                    SetBorders(widestLustFlushedBorder, 2);
                    SetBorders(Border.NO_BORDER, 0);
                }
                // collapse with table bottom border
                for (int i = 0; i < bottomHorizontalBorders.Count; i++) {
                    Border border = bottomHorizontalBorders[i];
                    if (null == border || (null != borders[2] && border.GetWidth() < borders[2].GetWidth())) {
                        bottomHorizontalBorders[i] = borders[2];
                    }
                    topHorizontalBorders.Add(borders[0]);
                }
            }
            // TODO
            //            horizontalBorders.set(0, topHorizontalBorders);
            //            horizontalBorders.add(bottomHorizontalBorders);
            //            leftVerticalBorders.add(borders[3]);
            //            rightVerticalBorders.add(borders[1]);
            //            verticalBorders = new ArrayList<>();
            //            verticalBorders.add(leftVerticalBorders);
            //            for (int i = 0; i < numberOfColumns - 1; i++) {
            //                verticalBorders.add(new ArrayList<Border>());
            //            }
            //            verticalBorders.add(rightVerticalBorders);
            // Apply bottom and top border
            if (tableModel.IsComplete()) {
                if (null == footerRenderer) {
                    if (0 != childRenderers.Count) {
                        occupiedArea.GetBBox().MoveDown(bottomTableBorderWidth / 2).IncreaseHeight((bottomTableBorderWidth) / 2);
                        layoutBox.DecreaseHeight(bottomTableBorderWidth / 2);
                    }
                    else {
                        if (0 != lastFlushedRowBottomBorder.Count) {
                            if (null != widestLustFlushedBorder && widestLustFlushedBorder.GetWidth() > bottomTableBorderWidth) {
                                bottomTableBorderWidth = widestLustFlushedBorder.GetWidth();
                            }
                        }
                        occupiedArea.GetBBox().MoveDown(bottomTableBorderWidth).IncreaseHeight((bottomTableBorderWidth));
                        layoutBox.DecreaseHeight(bottomTableBorderWidth);
                    }
                }
            }
            else {
                // the bottom border should be processed and placed lately
                if (0 != heights.Count) {
                    // TODO
                    //                horizontalBorders.get(horizontalBorders.size() - 1).clear();
                    heights[heights.Count - 1] = heights[heights.Count - 1] - bottomTableBorderWidth / 2;
                }
                if (null == footerRenderer) {
                    if (0 != childRenderers.Count) {
                        occupiedArea.GetBBox().MoveUp(bottomTableBorderWidth / 2).DecreaseHeight((bottomTableBorderWidth / 2));
                        layoutBox.IncreaseHeight(bottomTableBorderWidth / 2);
                    }
                }
                else {
                    // occupied area is right here
                    layoutBox.IncreaseHeight(bottomTableBorderWidth);
                }
            }
            if ((true.Equals(GetPropertyAsBoolean(Property.FILL_AVAILABLE_AREA))) && 0 != rows.Count) {
                ExtendLastRow(rows[rows.Count - 1], layoutBox);
            }
            if (null != blockMinHeight && blockMinHeight > occupiedArea.GetBBox().GetHeight()) {
                float blockBottom = Math.Max(occupiedArea.GetBBox().GetBottom() - ((float)blockMinHeight - occupiedArea.GetBBox
                    ().GetHeight()), layoutBox.GetBottom());
                if (0 != heights.Count) {
                    heights[heights.Count - 1] = heights[heights.Count - 1] + occupiedArea.GetBBox().GetBottom() - blockBottom;
                }
                else {
                    heights.Add((occupiedArea.GetBBox().GetBottom() - blockBottom) + occupiedArea.GetBBox().GetHeight() / 2);
                }
                occupiedArea.GetBBox().IncreaseHeight(occupiedArea.GetBBox().GetBottom() - blockBottom).SetY(blockBottom);
            }
            if (IsPositioned()) {
                float y = (float)this.GetPropertyAsFloat(Property.Y);
                float relativeY = IsFixedLayout() ? 0 : layoutBox.GetY();
                Move(0, relativeY + y - occupiedArea.GetBBox().GetY());
            }
            if (marginsCollapsingEnabled) {
                marginsCollapseHandler.EndMarginsCollapse(layoutBox);
            }
            ApplyMargins(occupiedArea.GetBBox(), true);
            // if table is empty or is not complete we should delete footer
            if ((tableModel.IsSkipLastFooter() || !tableModel.IsComplete()) && null != footerRenderer) {
                if (0 != lastFlushedRowBottomBorder.Count) {
                    if (null != widestLustFlushedBorder && widestLustFlushedBorder.GetWidth() > bottomTableBorderWidth) {
                        bottomTableBorderWidth = widestLustFlushedBorder.GetWidth();
                    }
                    // hack to process 'margins'
                    SetBorders(widestLustFlushedBorder, 0);
                }
                footerRenderer = null;
                if (tableModel.IsComplete()) {
                    occupiedArea.GetBBox().MoveDown(bottomTableBorderWidth).IncreaseHeight(bottomTableBorderWidth);
                }
            }
            AdjustFooterAndFixOccupiedArea(layoutBox);
            return new LayoutResult(LayoutResult.FULL, occupiedArea, null, null);
        }

        /// <summary><inheritDoc/></summary>
        public override void Draw(DrawContext drawContext) {
            PdfDocument document = drawContext.GetDocument();
            bool isTagged = drawContext.IsTaggingEnabled() && GetModelElement() is IAccessibleElement;
            bool ignoreTag = false;
            PdfName role = null;
            if (isTagged) {
                role = ((IAccessibleElement)GetModelElement()).GetRole();
                bool isHeaderOrFooter = PdfName.THead.Equals(role) || PdfName.TFoot.Equals(role);
                bool ignoreHeaderFooterTag = document.GetTagStructureContext().GetTagStructureTargetVersion().CompareTo(PdfVersion
                    .PDF_1_5) < 0;
                ignoreTag = isHeaderOrFooter && ignoreHeaderFooterTag;
            }
            if (role != null && !role.Equals(PdfName.Artifact) && !ignoreTag) {
                TagStructureContext tagStructureContext = document.GetTagStructureContext();
                TagTreePointer tagPointer = tagStructureContext.GetAutoTaggingPointer();
                IAccessibleElement accessibleElement = (IAccessibleElement)GetModelElement();
                if (!tagStructureContext.IsElementConnectedToTag(accessibleElement)) {
                    AccessibleAttributesApplier.ApplyLayoutAttributes(role, this, document);
                }
                Table modelElement = (Table)GetModelElement();
                tagPointer.AddTag(accessibleElement, true);
                base.Draw(drawContext);
                tagPointer.MoveToParent();
                bool toRemoveConnectionsWithTag = isLastRendererForModelElement && modelElement.IsComplete();
                if (toRemoveConnectionsWithTag) {
                    tagPointer.RemoveElementConnectionToTag(accessibleElement);
                }
            }
            else {
                base.Draw(drawContext);
            }
        }

        /// <summary><inheritDoc/></summary>
        public override void DrawChildren(DrawContext drawContext) {
            Table modelElement = (Table)GetModelElement();
            if (headerRenderer != null) {
                bool firstHeader = rowRange.GetStartRow() == 0 && isOriginalNonSplitRenderer && !modelElement.IsSkipFirstHeader
                    ();
                bool notToTagHeader = drawContext.IsTaggingEnabled() && !firstHeader;
                if (notToTagHeader) {
                    drawContext.SetTaggingEnabled(false);
                    drawContext.GetCanvas().OpenTag(new CanvasArtifact());
                }
                headerRenderer.Draw(drawContext);
                if (notToTagHeader) {
                    drawContext.GetCanvas().CloseTag();
                    drawContext.SetTaggingEnabled(true);
                }
            }
            if (footerRenderer != null) {
                bool lastFooter = isLastRendererForModelElement && modelElement.IsComplete() && !modelElement.IsSkipLastFooter
                    ();
                bool notToTagFooter = drawContext.IsTaggingEnabled() && !lastFooter;
                if (notToTagFooter) {
                    drawContext.SetTaggingEnabled(false);
                    drawContext.GetCanvas().OpenTag(new CanvasArtifact());
                }
                footerRenderer.Draw(drawContext);
                if (notToTagFooter) {
                    drawContext.GetCanvas().CloseTag();
                    drawContext.SetTaggingEnabled(true);
                }
            }
            bool isTagged = drawContext.IsTaggingEnabled() && GetModelElement() is IAccessibleElement && !childRenderers
                .IsEmpty();
            TagTreePointer tagPointer = null;
            bool shouldHaveFooterOrHeaderTag = modelElement.GetHeader() != null || modelElement.GetFooter() != null;
            if (isTagged) {
                PdfName role = modelElement.GetRole();
                if (role != null && !PdfName.Artifact.Equals(role)) {
                    tagPointer = drawContext.GetDocument().GetTagStructureContext().GetAutoTaggingPointer();
                    bool ignoreHeaderFooterTag = drawContext.GetDocument().GetTagStructureContext().GetTagStructureTargetVersion
                        ().CompareTo(PdfVersion.PDF_1_5) < 0;
                    shouldHaveFooterOrHeaderTag = shouldHaveFooterOrHeaderTag && !ignoreHeaderFooterTag && (!modelElement.IsSkipFirstHeader
                        () || !modelElement.IsSkipLastFooter());
                    if (shouldHaveFooterOrHeaderTag) {
                        if (tagPointer.GetKidsRoles().Contains(PdfName.TBody)) {
                            tagPointer.MoveToKid(PdfName.TBody);
                        }
                        else {
                            tagPointer.AddTag(PdfName.TBody);
                        }
                    }
                }
                else {
                    isTagged = false;
                }
            }
            foreach (IRenderer child in childRenderers) {
                if (isTagged) {
                    int adjustByHeaderRowsNum = 0;
                    if (modelElement.GetHeader() != null && !modelElement.IsSkipFirstHeader() && !shouldHaveFooterOrHeaderTag) {
                        adjustByHeaderRowsNum = modelElement.GetHeader().GetNumberOfRows();
                    }
                    int cellRow = ((Cell)child.GetModelElement()).GetRow() + adjustByHeaderRowsNum;
                    int rowsNum = tagPointer.GetKidsRoles().Count;
                    if (cellRow < rowsNum) {
                        tagPointer.MoveToKid(cellRow);
                    }
                    else {
                        tagPointer.AddTag(PdfName.TR);
                    }
                }
                child.Draw(drawContext);
                if (isTagged) {
                    tagPointer.MoveToParent();
                }
            }
            if (isTagged) {
                if (shouldHaveFooterOrHeaderTag) {
                    tagPointer.MoveToParent();
                }
            }
            DrawBorders(drawContext, null == headerRenderer, null == footerRenderer);
        }

        /// <summary><inheritDoc/></summary>
        public override IRenderer GetNextRenderer() {
            iText.Layout.Renderer.TableRenderer nextTable = new iText.Layout.Renderer.TableRenderer();
            nextTable.modelElement = modelElement;
            return nextTable;
        }

        /// <summary><inheritDoc/></summary>
        public override void Move(float dxRight, float dyUp) {
            base.Move(dxRight, dyUp);
            if (headerRenderer != null) {
                headerRenderer.Move(dxRight, dyUp);
            }
            if (footerRenderer != null) {
                footerRenderer.Move(dxRight, dyUp);
            }
        }

        protected internal virtual float[] CalculateScaledColumnWidths(Table tableModel, float tableWidth, float leftBorderWidth
            , float rightBorderWidth) {
            float[] scaledWidths = new float[tableModel.GetNumberOfColumns()];
            float widthSum = 0;
            float totalPointWidth = 0;
            int col;
            for (col = 0; col < tableModel.GetNumberOfColumns(); col++) {
                UnitValue columnUnitWidth = tableModel.GetColumnWidth(col);
                float columnWidth;
                if (columnUnitWidth.IsPercentValue()) {
                    columnWidth = tableWidth * columnUnitWidth.GetValue() / 100;
                    scaledWidths[col] = columnWidth;
                    widthSum += columnWidth;
                }
                else {
                    totalPointWidth += columnUnitWidth.GetValue();
                }
            }
            float freeTableSpaceWidth = tableWidth - widthSum;
            if (totalPointWidth > 0) {
                for (col = 0; col < tableModel.GetNumberOfColumns(); col++) {
                    float columnWidth;
                    UnitValue columnUnitWidth = tableModel.GetColumnWidth(col);
                    if (columnUnitWidth.IsPointValue()) {
                        columnWidth = (freeTableSpaceWidth / totalPointWidth) * columnUnitWidth.GetValue();
                        scaledWidths[col] = columnWidth;
                        widthSum += columnWidth;
                    }
                }
            }
            for (col = 0; col < tableModel.GetNumberOfColumns(); col++) {
                scaledWidths[col] *= (tableWidth - leftBorderWidth / 2 - rightBorderWidth / 2) / widthSum;
            }
            return scaledWidths;
        }

        protected internal virtual iText.Layout.Renderer.TableRenderer[] Split(int row) {
            return Split(row, false);
        }

        protected internal virtual iText.Layout.Renderer.TableRenderer[] Split(int row, bool hasContent) {
            return Split(row, false, false);
        }

        protected internal virtual iText.Layout.Renderer.TableRenderer[] Split(int row, bool hasContent, bool cellWithBigRowspanAdded
            ) {
            iText.Layout.Renderer.TableRenderer splitRenderer = CreateSplitRenderer(new Table.RowRange(rowRange.GetStartRow
                (), rowRange.GetStartRow() + row));
            splitRenderer.rows = rows.SubList(0, row);
            int rowN = row;
            if (hasContent) {
                rowN++;
            }
            splitRenderer.bordersHandler = bordersHandler;
            // TODO set rowrange or something
            //        splitRenderer.horizontalBorders = new ArrayList<>();
            //        //splitRenderer.horizontalBorders.addAll(horizontalBorders);
            //        for (int i = 0; i <= rowN; i++) {
            //            splitRenderer.horizontalBorders.add(horizontalBorders.get(i));
            //        }
            //        splitRenderer.verticalBorders = new ArrayList<>();
            //        //splitRenderer.verticalBorders.addAll(verticalBorders);
            //        for (int i = 0; i < verticalBorders.size(); i++) {
            //            splitRenderer.verticalBorders.add(new ArrayList<Border>());
            //            for (int j = 0; j < ((0 == rowN) ? 1 : rowN); j++) {
            //                if (verticalBorders.get(i).size() != 0) {
            //                    splitRenderer.verticalBorders.get(i).add(verticalBorders.get(i).get(j));
            //                }
            //            }
            //        }
            splitRenderer.heights = heights;
            splitRenderer.columnWidths = columnWidths;
            splitRenderer.countedColumnWidth = countedColumnWidth;
            splitRenderer.totalWidthForColumns = totalWidthForColumns;
            iText.Layout.Renderer.TableRenderer overflowRenderer = CreateOverflowRenderer(new Table.RowRange(rowRange.
                GetStartRow() + row, rowRange.GetFinishRow()));
            if (0 == row && !(hasContent || cellWithBigRowspanAdded)) {
                overflowRenderer.isOriginalNonSplitRenderer = true;
            }
            overflowRenderer.rows = rows.SubList(row, rows.Count);
            splitRenderer.occupiedArea = occupiedArea;
            // TODO set rowrange or something
            //        overflowRenderer.horizontalBorders = new ArrayList<>();
            //        //splitRenderer.horizontalBorders.addAll(horizontalBorders);
            //        for (int i = rowN; i < horizontalBorders.size(); i++) {
            //            //TODO
            //            overflowRenderer.horizontalBorders.add((List<Border>) ((ArrayList<Border>) horizontalBorders.get(i)).clone());
            //        }
            //        overflowRenderer.verticalBorders = new ArrayList<>();
            //        //splitRenderer.verticalBorders.addAll(verticalBorders);
            //        for (int i = 0; i < verticalBorders.size(); i++) {
            //            overflowRenderer.verticalBorders.add(new ArrayList<Border>());
            //            for (int j = row; j < verticalBorders.get(i).size(); j++) {
            //                if (verticalBorders.get(i).size() != 0) {
            //                    overflowRenderer.verticalBorders.get(i).add(verticalBorders.get(i).get(j));
            //                }
            //            }
            //        }
            overflowRenderer.bordersHandler = bordersHandler;
            return new iText.Layout.Renderer.TableRenderer[] { splitRenderer, overflowRenderer };
        }

        protected internal virtual iText.Layout.Renderer.TableRenderer CreateSplitRenderer(Table.RowRange rowRange
            ) {
            iText.Layout.Renderer.TableRenderer splitRenderer = (iText.Layout.Renderer.TableRenderer)GetNextRenderer();
            splitRenderer.rowRange = rowRange;
            splitRenderer.parent = parent;
            splitRenderer.modelElement = modelElement;
            // TODO childRenderers will be populated twice during the relayout.
            // We should probably clean them before #layout().
            splitRenderer.childRenderers = childRenderers;
            splitRenderer.AddAllProperties(GetOwnProperties());
            splitRenderer.headerRenderer = headerRenderer;
            splitRenderer.footerRenderer = footerRenderer;
            splitRenderer.isLastRendererForModelElement = false;
            return splitRenderer;
        }

        protected internal virtual iText.Layout.Renderer.TableRenderer CreateOverflowRenderer(Table.RowRange rowRange
            ) {
            iText.Layout.Renderer.TableRenderer overflowRenderer = (iText.Layout.Renderer.TableRenderer)GetNextRenderer
                ();
            overflowRenderer.SetRowRange(rowRange);
            overflowRenderer.parent = parent;
            overflowRenderer.modelElement = modelElement;
            overflowRenderer.AddAllProperties(GetOwnProperties());
            overflowRenderer.isOriginalNonSplitRenderer = false;
            overflowRenderer.countedColumnWidth = this.countedColumnWidth;
            overflowRenderer.leftBorderMaxWidth = this.leftBorderMaxWidth;
            overflowRenderer.rightBorderMaxWidth = this.rightBorderMaxWidth;
            return overflowRenderer;
        }

        protected internal override float? RetrieveWidth(float parentBoxWidth) {
            float? tableWidth = base.RetrieveWidth(parentBoxWidth);
            Table tableModel = (Table)GetModelElement();
            if (tableWidth == null || tableWidth == 0) {
                float totalColumnWidthInPercent = 0;
                for (int col = 0; col < tableModel.GetNumberOfColumns(); col++) {
                    UnitValue columnWidth = tableModel.GetColumnWidth(col);
                    if (columnWidth.IsPercentValue()) {
                        totalColumnWidthInPercent += columnWidth.GetValue();
                    }
                }
                tableWidth = parentBoxWidth;
                if (totalColumnWidthInPercent > 0) {
                    tableWidth = parentBoxWidth * totalColumnWidthInPercent / 100;
                }
            }
            return tableWidth;
        }

        internal override MinMaxWidth GetMinMaxWidth(float availableWidth) {
            return CountTableMinMaxWidth(availableWidth, true, false).ToTableMinMaxWidth(availableWidth);
        }

        private TableRenderer.ColumnMinMaxWidth CountTableMinMaxWidth(float availableWidth, bool initializeBorders
            , bool isTableBeingLayouted) {
            Rectangle layoutBox = new Rectangle(availableWidth, AbstractRenderer.INF);
            float? tableWidth = RetrieveWidth(layoutBox.GetWidth());
            ApplyMargins(layoutBox, false);
            if (initializeBorders) {
                // FIXME
                bordersHandler.InitializeBorders(((Table)GetModelElement()).GetLastRowBottomBorder(), true);
                InitializeHeaderAndFooter(true);
                if (!isTableBeingLayouted) {
                    SaveCellsProperties();
                }
                CollapseAllBorders();
            }
            TableRenderer.ColumnMinMaxWidth footerColWidth = null;
            if (footerRenderer != null) {
                footerColWidth = footerRenderer.CountRegionMinMaxWidth(availableWidth - leftBorderMaxWidth / 2 - rightBorderMaxWidth
                     / 2, null, null);
            }
            TableRenderer.ColumnMinMaxWidth headerColWidth = null;
            if (headerRenderer != null) {
                headerColWidth = headerRenderer.CountRegionMinMaxWidth(availableWidth - leftBorderMaxWidth / 2 - rightBorderMaxWidth
                     / 2, null, null);
            }
            // Apply halves of the borders. The other halves are applied on a Cell level
            layoutBox.ApplyMargins<Rectangle>(0, rightBorderMaxWidth / 2, 0, leftBorderMaxWidth / 2, false);
            tableWidth -= rightBorderMaxWidth / 2 + leftBorderMaxWidth / 2;
            TableRenderer.ColumnMinMaxWidth tableColWidth = CountRegionMinMaxWidth(tableWidth, headerColWidth, footerColWidth
                );
            countedMaxColumnWidth = tableColWidth.maxWidth;
            countedMinColumnWidth = tableColWidth.minWidth;
            if (initializeBorders) {
                footerRenderer = null;
                headerRenderer = null;
                rightBorderMaxWidth = 0;
                leftBorderMaxWidth = 0;
                // TODO
                //            horizontalBorders = null;
                //            verticalBorders = null;
                if (!isTableBeingLayouted) {
                    RestoreCellsProperties();
                }
                //TODO do we need it?
                // delete set properties
                DeleteOwnProperty(Property.BORDER_BOTTOM);
                DeleteOwnProperty(Property.BORDER_TOP);
            }
            return tableColWidth.SetLayoutBoxWidth(layoutBox.GetWidth());
        }

        private TableRenderer.ColumnMinMaxWidth CountRegionMinMaxWidth(float availableWidth, TableRenderer.ColumnMinMaxWidth
             headerWidth, TableRenderer.ColumnMinMaxWidth footerWidth) {
            Table tableModel = (Table)GetModelElement();
            int nrow = rows.Count;
            int ncol = tableModel.GetNumberOfColumns();
            MinMaxWidth[][] cellsMinMaxWidth = new MinMaxWidth[nrow][];
            int[][] cellsColspan = new int[nrow][];
            for (int i = 0; i < cellsMinMaxWidth.Length; i++) {
                cellsMinMaxWidth[i] = new MinMaxWidth[ncol];
                cellsColspan[i] = new int[ncol];
            }
            TableRenderer.ColumnMinMaxWidth result = new TableRenderer.ColumnMinMaxWidth(ncol);
            for (int row = 0; row < nrow; ++row) {
                for (int col = 0; col < ncol; ++col) {
                    CellRenderer cell = rows[row][col];
                    if (cell != null) {
                        cell.SetParent(this);
                        int colspan = (int)cell.GetPropertyAsInteger(Property.COLSPAN);
                        int rowspan = (int)cell.GetPropertyAsInteger(Property.ROWSPAN);
                        //We place the width of big cells in each row of in last column its occupied place and save it's colspan for convenience.
                        int finishCol = col + colspan - 1;
                        cellsMinMaxWidth[row][finishCol] = cell.GetMinMaxWidth(MinMaxWidthUtils.GetMax());
                        cellsColspan[row][finishCol] = colspan;
                        for (int i = 1; i < rowspan; ++i) {
                            cellsMinMaxWidth[row - i][finishCol] = cellsMinMaxWidth[row][finishCol];
                            cellsColspan[row - i][finishCol] = colspan;
                        }
                    }
                }
            }
            //The DP is used to count each column width.
            //In next two arrays at the index 'i' will be the sum of corresponding widths of first 'i' columns.
            float[] maxColumnsWidth = new float[ncol + 1];
            float[] minColumnsWidth = new float[ncol + 1];
            minColumnsWidth[0] = 0;
            maxColumnsWidth[0] = 0;
            int curColspan;
            for (int col = 0; col < ncol; ++col) {
                for (int row = 0; row < nrow; ++row) {
                    if (cellsMinMaxWidth[row][col] != null) {
                        curColspan = cellsColspan[row][col];
                        maxColumnsWidth[col + 1] = Math.Max(maxColumnsWidth[col + 1], cellsMinMaxWidth[row][col].GetMaxWidth() + maxColumnsWidth
                            [col - curColspan + 1]);
                        minColumnsWidth[col + 1] = Math.Max(minColumnsWidth[col + 1], cellsMinMaxWidth[row][col].GetMinWidth() + minColumnsWidth
                            [col - curColspan + 1]);
                    }
                    else {
                        maxColumnsWidth[col + 1] = Math.Max(maxColumnsWidth[col + 1], maxColumnsWidth[col]);
                        minColumnsWidth[col + 1] = Math.Max(minColumnsWidth[col + 1], minColumnsWidth[col]);
                    }
                }
            }
            for (int col = 0; col < ncol; ++col) {
                result.minWidth[col] = minColumnsWidth[col + 1] - minColumnsWidth[col];
                result.maxWidth[col] = maxColumnsWidth[col + 1] - maxColumnsWidth[col];
            }
            if (headerWidth != null) {
                result.MergeWith(headerWidth);
            }
            if (footerWidth != null) {
                result.MergeWith(footerWidth);
            }
            return result;
        }

        internal virtual float[] GetMinColumnWidth() {
            return countedMinColumnWidth;
        }

        internal virtual float[] GetMaxColumnWidth() {
            return countedMaxColumnWidth;
        }

        public override void DrawBorder(DrawContext drawContext) {
        }

        // Do nothing here. Itext7 handles cell and table borders collapse and draws result borders during #drawBorders()
        protected internal virtual void DrawBorders(DrawContext drawContext) {
            DrawBorders(drawContext, true, true);
        }

        protected internal virtual void DrawBorders(DrawContext drawContext, bool drawTop, bool drawBottom) {
            float height = occupiedArea.GetBBox().GetHeight();
            if (null != footerRenderer) {
                height -= footerRenderer.occupiedArea.GetBBox().GetHeight();
            }
            if (null != headerRenderer) {
                height -= headerRenderer.occupiedArea.GetBBox().GetHeight();
            }
            if (height < EPS) {
                return;
            }
            float startX = GetOccupiedArea().GetBBox().GetX();
            float startY = GetOccupiedArea().GetBBox().GetY() + GetOccupiedArea().GetBBox().GetHeight();
            foreach (IRenderer child in childRenderers) {
                CellRenderer cell = (CellRenderer)child;
                if (((Cell)cell.GetModelElement()).GetRow() == this.rowRange.GetStartRow()) {
                    startY = cell.GetOccupiedArea().GetBBox().GetY() + cell.GetOccupiedArea().GetBBox().GetHeight();
                    break;
                }
            }
            foreach (IRenderer child in childRenderers) {
                CellRenderer cell = (CellRenderer)child;
                if (((Cell)cell.GetModelElement()).GetCol() == 0) {
                    startX = cell.GetOccupiedArea().GetBBox().GetX();
                    break;
                }
            }
            // process halves of the borders here
            if (childRenderers.Count == 0) {
                Border[] borders = this.GetBorders();
                if (null != borders[3]) {
                    startX += borders[3].GetWidth() / 2;
                }
                if (null != borders[0]) {
                    startY -= borders[0].GetWidth() / 2;
                    if (null != borders[2]) {
                        if (0 == heights.Count) {
                            heights.Add(0, borders[0].GetWidth() / 2 + borders[2].GetWidth() / 2);
                        }
                    }
                }
                else {
                    if (null != borders[2]) {
                        startY -= borders[2].GetWidth() / 2;
                    }
                }
            }
            bool isTagged = drawContext.IsTaggingEnabled() && GetModelElement() is IAccessibleElement;
            if (isTagged) {
                drawContext.GetCanvas().OpenTag(new CanvasArtifact());
            }
            float y1 = startY;
            if (heights.Count > 0) {
                y1 -= (float)heights[0];
            }
            for (int i = 1; i < heights.Count; i++) {
                DrawHorizontalBorder(horizontalBordersIndexOffset + i, startX, y1, drawContext.GetCanvas());
                if (i < heights.Count) {
                    y1 -= (float)heights[i];
                }
            }
            float x1 = startX;
            if (countedColumnWidth.Length > 0) {
                x1 += countedColumnWidth[0];
            }
            for (int i = 1; i < bordersHandler.numberOfColumns; i++) {
                DrawVerticalBorder(verticalBordersIndexOffset + i, startY, x1, drawContext.GetCanvas());
                if (i < countedColumnWidth.Length) {
                    x1 += countedColumnWidth[i];
                }
            }
            // Draw bounding borders. Vertical borders are the last to draw in order to collapse with header / footer
            if (drawTop) {
                DrawHorizontalBorder(0, startX, startY, drawContext.GetCanvas());
            }
            if (drawBottom) {
                DrawHorizontalBorder(heights.Count, startX, y1, drawContext.GetCanvas());
            }
            // draw left
            DrawVerticalBorder(0, startY, startX, drawContext.GetCanvas());
            // draw right
            DrawVerticalBorder(bordersHandler.numberOfColumns, startY, x1, drawContext.GetCanvas());
            if (isTagged) {
                drawContext.GetCanvas().CloseTag();
            }
        }

        private void DrawHorizontalBorder(int i, float startX, float y1, PdfCanvas canvas) {
            IList<Border> borders = bordersHandler.horizontalBorders[horizontalBordersIndexOffset + i];
            float x1 = startX;
            float x2 = x1 + countedColumnWidth[0];
            if (i == 0) {
                if (bordersHandler.verticalBorders != null && bordersHandler.verticalBorders.Count > 0 && bordersHandler.verticalBorders
                    [0].Count > verticalBordersIndexOffset && bordersHandler.verticalBorders[bordersHandler.numberOfColumns
                    ].Count > verticalBordersIndexOffset) {
                    Border firstBorder = bordersHandler.verticalBorders[0][verticalBordersIndexOffset];
                    if (firstBorder != null) {
                        x1 -= firstBorder.GetWidth() / 2;
                    }
                }
            }
            else {
                if (i == heights.Count) {
                    if (bordersHandler.verticalBorders != null && bordersHandler.verticalBorders.Count > 0 && bordersHandler.verticalBorders
                        [0].Count > verticalBordersIndexOffset && bordersHandler.verticalBorders[bordersHandler.numberOfColumns
                        ] != null && bordersHandler.verticalBorders[bordersHandler.numberOfColumns].Count > verticalBordersIndexOffset
                         && bordersHandler.verticalBorders[0] != null) {
                        Border firstBorder = bordersHandler.verticalBorders[0][verticalBordersIndexOffset + heights.Count - 1];
                        if (firstBorder != null) {
                            x1 -= firstBorder.GetWidth() / 2;
                        }
                    }
                }
            }
            int j;
            for (j = 1; j < borders.Count; j++) {
                Border prevBorder = borders[j - 1];
                Border curBorder = borders[j];
                if (prevBorder != null) {
                    if (!prevBorder.Equals(curBorder)) {
                        prevBorder.DrawCellBorder(canvas, x1, y1, x2, y1);
                        prevBorder.DrawCellBorder(canvas, x1, y1, x2, y1);
                        x1 = x2;
                    }
                }
                else {
                    x1 += countedColumnWidth[j - 1];
                    x2 = x1;
                }
                if (curBorder != null) {
                    x2 += countedColumnWidth[j];
                }
            }
            Border lastBorder = borders.Count > j - 1 ? borders[j - 1] : null;
            if (lastBorder != null) {
                if (bordersHandler.verticalBorders != null && bordersHandler.verticalBorders.Count > j && bordersHandler.verticalBorders
                    [j] != null && bordersHandler.verticalBorders[j].Count > verticalBordersIndexOffset) {
                    if (i == 0) {
                        if (bordersHandler.verticalBorders[j][verticalBordersIndexOffset + i] != null) {
                            x2 += bordersHandler.verticalBorders[j][verticalBordersIndexOffset + i].GetWidth() / 2;
                        }
                    }
                    else {
                        if (i == heights.Count && bordersHandler.verticalBorders[j].Count >= verticalBordersIndexOffset + i - 1 &&
                             bordersHandler.verticalBorders[j][verticalBordersIndexOffset + i - 1] != null) {
                            x2 += bordersHandler.verticalBorders[j][verticalBordersIndexOffset + i - 1].GetWidth() / 2;
                        }
                    }
                }
                lastBorder.DrawCellBorder(canvas, x1, y1, x2, y1);
            }
        }

        private void DrawVerticalBorder(int i, float startY, float x1, PdfCanvas canvas) {
            IList<Border> borders = bordersHandler.verticalBorders[i];
            float y1 = startY;
            float y2 = y1;
            if (!heights.IsEmpty()) {
                y2 = y1 - (float)heights[0];
            }
            int j;
            for (j = 1; j < heights.Count; j++) {
                Border prevBorder = borders[verticalBordersIndexOffset + j - 1];
                Border curBorder = borders[verticalBordersIndexOffset + j];
                if (prevBorder != null) {
                    if (!prevBorder.Equals(curBorder)) {
                        prevBorder.DrawCellBorder(canvas, x1, y1, x1, y2);
                        y1 = y2;
                    }
                }
                else {
                    y1 -= (float)heights[j - 1];
                    y2 = y1;
                }
                if (curBorder != null) {
                    y2 -= (float)heights[j];
                }
            }
            if (borders.Count == 0) {
                return;
            }
            Border lastBorder = borders[verticalBordersIndexOffset + j - 1];
            if (lastBorder != null) {
                lastBorder.DrawCellBorder(canvas, x1, y1, x1, y2);
            }
        }

        /// <summary>If there is some space left, we move footer up, because initially footer will be at the very bottom of the area.
        ///     </summary>
        /// <remarks>
        /// If there is some space left, we move footer up, because initially footer will be at the very bottom of the area.
        /// We also adjust occupied area by footer size if it is present.
        /// </remarks>
        /// <param name="layoutBox">the layout box which represents the area which is left free.</param>
        private void AdjustFooterAndFixOccupiedArea(Rectangle layoutBox) {
            if (footerRenderer != null) {
                footerRenderer.Move(0, layoutBox.GetHeight());
                float footerHeight = footerRenderer.GetOccupiedArea().GetBBox().GetHeight();
                occupiedArea.GetBBox().MoveDown(footerHeight).IncreaseHeight(footerHeight);
            }
        }

<<<<<<< HEAD
=======
        // important to invoke on each new page
        private void UpdateFirstRowBorders(int colN) {
            int col = 0;
            int row = 0;
            IList<Border> topBorders = horizontalBorders[0];
            topBorders.Clear();
            while (col < colN) {
                if (null != rows[row][col]) {
                    // we may have deleted collapsed border property trying to process the row as last on the page
                    Border collapsedBottomBorder = null;
                    int colspan = (int)rows[row][col].GetPropertyAsInteger(Property.COLSPAN);
                    for (int i = col; i < col + colspan; i++) {
                        topBorders.Add(rows[row][col].GetBorders()[0]);
                        collapsedBottomBorder = GetCollapsedBorder(collapsedBottomBorder, horizontalBorders[row + 1][i]);
                    }
                    rows[row][col].SetBorders(collapsedBottomBorder, 2);
                    col += colspan;
                    row = 0;
                }
                else {
                    if (0 == row) {
                        horizontalBorders[1][col] = Border.NO_BORDER;
                    }
                    row++;
                    if (row == rows.Count) {
                        break;
                    }
                }
            }
        }

        // collapse with table border or header bottom borders
        private void CorrectFirstRowTopBorders(Border tableBorder, int colN) {
            int col = 0;
            int row = 0;
            IList<Border> topBorders = horizontalBorders[0];
            IList<Border> bordersToBeCollapsedWith = null != headerRenderer ? headerRenderer.horizontalBorders[headerRenderer
                .horizontalBorders.Count - 1] : new List<Border>();
            if (null == headerRenderer) {
                for (col = 0; col < colN; col++) {
                    bordersToBeCollapsedWith.Add(tableBorder);
                }
            }
            col = 0;
            while (col < colN) {
                if (null != rows[row][col] && row + 1 <= (int)rows[row][col].GetPropertyAsInteger(Property.ROWSPAN)) {
                    Border oldTopBorder = rows[row][col].GetBorders()[0];
                    Border resultCellTopBorder = null;
                    Border collapsedBorder = null;
                    int colspan = (int)rows[row][col].GetPropertyAsInteger(Property.COLSPAN);
                    for (int i = col; i < col + colspan; i++) {
                        collapsedBorder = GetCollapsedBorder(oldTopBorder, bordersToBeCollapsedWith[i]);
                        if (null == topBorders[i] || (null != collapsedBorder && topBorders[i].GetWidth() < collapsedBorder.GetWidth
                            ())) {
                            topBorders[i] = collapsedBorder;
                        }
                        if (null == resultCellTopBorder || (null != collapsedBorder && resultCellTopBorder.GetWidth() < collapsedBorder
                            .GetWidth())) {
                            resultCellTopBorder = collapsedBorder;
                        }
                    }
                    rows[row][col].SetBorders(resultCellTopBorder, 0);
                    col += colspan;
                    row = 0;
                }
                else {
                    row++;
                    if (row == rows.Count) {
                        break;
                    }
                }
            }
            if (null != headerRenderer) {
                headerRenderer.horizontalBorders[headerRenderer.horizontalBorders.Count - 1] = topBorders;
            }
        }

        private void CollapseAllBordersAndEmptyRows(Border[] tableBorders, int startRow, int finishRow, int colN) {
            CellRenderer[] currentRow;
            int[] rowsToDelete = new int[colN];
            for (int row = startRow; row <= finishRow; row++) {
                currentRow = rows[row];
                bool hasCells = false;
                for (int col = 0; col < colN; col++) {
                    if (null != currentRow[col]) {
                        int colspan = (int)currentRow[col].GetPropertyAsInteger(Property.COLSPAN);
                        PrepareBuildingBordersArrays(currentRow[col], tableBorders, colN, row, col);
                        BuildBordersArrays(currentRow[col], row, col);
                        hasCells = true;
                        if (rowsToDelete[col] > 0) {
                            int rowspan = (int)currentRow[col].GetPropertyAsInteger(Property.ROWSPAN) - rowsToDelete[col];
                            if (rowspan < 1) {
                                ILogger logger = LoggerFactory.GetLogger(typeof(iText.Layout.Renderer.TableRenderer));
                                logger.Warn(iText.IO.LogMessageConstant.UNEXPECTED_BEHAVIOUR_DURING_TABLE_ROW_COLLAPSING);
                                rowspan = 1;
                            }
                            currentRow[col].SetProperty(Property.ROWSPAN, rowspan);
                        }
                        for (int i = 0; i < colspan; i++) {
                            rowsToDelete[col + i] = 0;
                        }
                        col += colspan - 1;
                    }
                    else {
                        if (horizontalBorders[row].Count <= col) {
                            horizontalBorders[row].Add(null);
                        }
                    }
                }
                if (!hasCells) {
                    rows.Remove(currentRow);
                    row--;
                    finishRow--;
                    for (int i = 0; i < colN; i++) {
                        rowsToDelete[i]++;
                    }
                    if (row == finishRow) {
                        ILogger logger = LoggerFactory.GetLogger(typeof(iText.Layout.Renderer.TableRenderer));
                        logger.Warn(iText.IO.LogMessageConstant.LAST_ROW_IS_NOT_COMPLETE);
                    }
                }
            }
        }

        private void InitializeBorders(IList<Border> lastFlushedRowBottomBorder, bool isFirstOnPage) {
            // initialize borders
            if (null == horizontalBorders) {
                horizontalBorders = new List<IList<Border>>();
                horizontalBorders.Add(new List<Border>(lastFlushedRowBottomBorder));
                verticalBorders = new List<IList<Border>>();
            }
            // The first row on the page shouldn't collapse with the last on the previous one
            if (0 != lastFlushedRowBottomBorder.Count && isFirstOnPage) {
                horizontalBorders[0].Clear();
            }
        }

        private float GetMaxTopWidth(Border tableTopBorder) {
            float width = null == tableTopBorder ? 0 : tableTopBorder.GetWidth();
            IList<Border> topBorders = horizontalBorders[0];
            if (0 != topBorders.Count) {
                foreach (Border border in topBorders) {
                    if (null != border) {
                        if (border.GetWidth() > width) {
                            width = border.GetWidth();
                        }
                    }
                }
            }
            return width;
        }

        private float GetMaxRightWidth(Border tableRightBorder) {
            float width = null == tableRightBorder ? 0 : tableRightBorder.GetWidth();
            if (0 != verticalBorders.Count) {
                IList<Border> rightBorders = verticalBorders[verticalBorders.Count - 1];
                if (0 != rightBorders.Count) {
                    foreach (Border border in rightBorders) {
                        if (null != border) {
                            if (border.GetWidth() > width) {
                                width = border.GetWidth();
                            }
                        }
                    }
                }
            }
            return width;
        }

        private float GetMaxLeftWidth(Border tableLeftBorder) {
            float width = null == tableLeftBorder ? 0 : tableLeftBorder.GetWidth();
            if (0 != verticalBorders.Count) {
                IList<Border> leftBorders = verticalBorders[0];
                if (0 != leftBorders.Count) {
                    foreach (Border border in leftBorders) {
                        if (null != border) {
                            if (border.GetWidth() > width) {
                                width = border.GetWidth();
                            }
                        }
                    }
                }
            }
            return width;
        }

        private bool[] CollapseFooterBorders(IList<Border> tableBottomBorders, int colNum, int rowNum) {
            bool[] useFooterBorders = new bool[colNum];
            int row = 0;
            int col = 0;
            while (col < colNum) {
                if (null != footerRenderer.rows[row][col]) {
                    Border oldBorder = footerRenderer.rows[row][col].GetBorders()[0];
                    Border maxBorder = oldBorder;
                    for (int k = col; k < col + ((Cell)footerRenderer.rows[row][col].GetModelElement()).GetColspan(); k++) {
                        Border collapsedBorder = tableBottomBorders[k];
                        if (null != collapsedBorder && (null == oldBorder || collapsedBorder.GetWidth() >= oldBorder.GetWidth())) {
                            if (null == maxBorder || maxBorder.GetWidth() < collapsedBorder.GetWidth()) {
                                maxBorder = collapsedBorder;
                            }
                        }
                        else {
                            useFooterBorders[k] = true;
                        }
                    }
                    footerRenderer.rows[row][col].SetBorders(maxBorder, 0);
                    col += ((Cell)footerRenderer.rows[row][col].GetModelElement()).GetColspan();
                    row = 0;
                }
                else {
                    row++;
                    if (row == rowNum) {
                        break;
                    }
                }
            }
            return useFooterBorders;
        }

        private void FixFooterBorders(IList<Border> tableBottomBorders, int colNum, int rowNum, bool[] useFooterBorders
            ) {
            int j = 0;
            int i = 0;
            while (i < colNum) {
                if (null != footerRenderer.rows[j][i]) {
                    for (int k = i; k < i + ((Cell)footerRenderer.rows[j][i].GetModelElement()).GetColspan(); k++) {
                        if (!useFooterBorders[k]) {
                            footerRenderer.horizontalBorders[j][k] = tableBottomBorders[k];
                        }
                    }
                    i += ((Cell)footerRenderer.rows[j][i].GetModelElement()).GetColspan();
                    j = 0;
                }
                else {
                    j++;
                    if (j == rowNum) {
                        break;
                    }
                }
            }
        }

>>>>>>> fb8540f4
        private void CorrectCellsOccupiedAreas(LayoutResult[] splits, int row, int[] targetOverflowRowIndex) {
            // Correct occupied areas of all added cells
            for (int k = 0; k <= row; k++) {
                CellRenderer[] currentRow = rows[k];
                if (k < row || (row + 1 == heights.Count)) {
                    for (int col = 0; col < currentRow.Length; col++) {
                        CellRenderer cell = (k < row || null == splits[col]) ? currentRow[col] : (CellRenderer)splits[col].GetSplitRenderer
                            ();
                        if (cell == null) {
                            continue;
                        }
                        float height = 0;
                        int rowspan = (int)cell.GetPropertyAsInteger(Property.ROWSPAN);
                        for (int l = k; l > ((k == row + 1) ? targetOverflowRowIndex[col] : k) - rowspan && l >= 0; l--) {
                            height += (float)heights[l];
                        }
                        // Correcting cell bbox only. We don't need #move() here.
                        // This is because of BlockRenderer's specificity regarding occupied area.
                        float shift = height - cell.GetOccupiedArea().GetBBox().GetHeight();
                        Rectangle bBox = cell.GetOccupiedArea().GetBBox();
                        bBox.MoveDown(shift);
                        bBox.SetHeight(height);
                        cell.ApplyVerticalAlignment();
                    }
                }
            }
        }

        protected internal virtual void ExtendLastRow(CellRenderer[] lastRow, Rectangle freeBox) {
            if (null != lastRow && 0 != heights.Count) {
                heights[heights.Count - 1] = heights[heights.Count - 1] + freeBox.GetHeight();
                occupiedArea.GetBBox().MoveDown(freeBox.GetHeight()).IncreaseHeight(freeBox.GetHeight());
                foreach (CellRenderer cell in lastRow) {
                    if (null != cell) {
                        cell.occupiedArea.GetBBox().MoveDown(freeBox.GetHeight()).IncreaseHeight(freeBox.GetHeight());
                    }
                }
                freeBox.MoveUp(freeBox.GetHeight()).SetHeight(0);
            }
        }

        /// <summary>This method is used to set row range for table renderer during creating a new renderer.</summary>
        /// <remarks>
        /// This method is used to set row range for table renderer during creating a new renderer.
        /// The purpose to use this method is to remove input argument RowRange from createOverflowRenderer
        /// and createSplitRenderer methods.
        /// </remarks>
        private void SetRowRange(Table.RowRange rowRange) {
            this.rowRange = rowRange;
            for (int row = rowRange.GetStartRow(); row <= rowRange.GetFinishRow(); row++) {
                rows.Add(new CellRenderer[((Table)modelElement).GetNumberOfColumns()]);
            }
        }

        private iText.Layout.Renderer.TableRenderer InitFooterOrHeaderRenderer(bool footer, Border[] tableBorders) {
            Table table = (Table)GetModelElement();
            Table footerOrHeader = footer ? table.GetFooter() : table.GetHeader();
            int innerBorder = footer ? 0 : 2;
            int outerBorder = footer ? 2 : 0;
            iText.Layout.Renderer.TableRenderer renderer = (iText.Layout.Renderer.TableRenderer)footerOrHeader.CreateRendererSubTree
                ().SetParent(this);
            Border[] borders = renderer.GetBorders();
            if (table.IsEmpty()) {
                renderer.SetBorders(TableBorders.GetCollapsedBorder(borders[innerBorder], tableBorders[innerBorder]), innerBorder
                    );
                SetBorders(Border.NO_BORDER, innerBorder);
            }
            renderer.SetBorders(TableBorders.GetCollapsedBorder(borders[1], tableBorders[1]), 1);
            renderer.SetBorders(TableBorders.GetCollapsedBorder(borders[3], tableBorders[3]), 3);
            renderer.SetBorders(TableBorders.GetCollapsedBorder(borders[outerBorder], tableBorders[outerBorder]), outerBorder
                );
            SetBorders(Border.NO_BORDER, outerBorder);
            return renderer;
        }

        private iText.Layout.Renderer.TableRenderer PrepareFooterOrHeaderRendererForLayout(iText.Layout.Renderer.TableRenderer
             renderer, float layoutBoxWidth) {
            renderer.countedColumnWidth = countedColumnWidth;
            renderer.leftBorderMaxWidth = leftBorderMaxWidth;
            renderer.rightBorderMaxWidth = rightBorderMaxWidth;
            if (HasProperty(Property.WIDTH)) {
                renderer.SetProperty(Property.WIDTH, UnitValue.CreatePointValue(layoutBoxWidth));
            }
            return this;
        }

        private iText.Layout.Renderer.TableRenderer ProcessRendererBorders(int numberOfColumns) {
            // FIXME
            bordersHandler.InitializeBorders(new List<Border>(), true);
            bordersHandler.CollapseAllBordersAndEmptyRows(rows, GetBorders(), rowRange.GetStartRow(), rowRange.GetFinishRow
                (), numberOfColumns);
            return this;
        }

        private bool IsHeaderRenderer() {
            return parent is iText.Layout.Renderer.TableRenderer && ((iText.Layout.Renderer.TableRenderer)parent).headerRenderer
                 == this;
        }

        private bool IsFooterRenderer() {
            return parent is iText.Layout.Renderer.TableRenderer && ((iText.Layout.Renderer.TableRenderer)parent).footerRenderer
                 == this;
        }

        /// <summary>Returns minWidth</summary>
        private float CalculateColumnWidths(float availableWidth, bool calculateTableMaxWidth) {
            if (countedColumnWidth == null || totalWidthForColumns != availableWidth) {
                TableWidths tableWidths = new TableWidths(this, availableWidth, calculateTableMaxWidth, rightBorderMaxWidth
                    , leftBorderMaxWidth);
                if (tableWidths.HasFixedLayout()) {
                    countedColumnWidth = tableWidths.FixedLayout();
                    return tableWidths.GetMinWidth();
                }
                else {
                    TableRenderer.ColumnMinMaxWidth minMax = CountTableMinMaxWidth(availableWidth, false, true);
                    countedColumnWidth = tableWidths.AutoLayout(minMax.GetMinWidths(), minMax.GetMaxWidths());
                    return tableWidths.GetMinWidth();
                }
            }
            return -1;
        }

        private float GetTableWidth() {
            float sum = 0;
            foreach (float column in countedColumnWidth) {
                sum += column;
            }
            return sum + rightBorderMaxWidth / 2 + leftBorderMaxWidth / 2;
        }

        protected internal virtual iText.Layout.Renderer.TableRenderer SaveCellsProperties() {
            CellRenderer[] currentRow;
            int colN = ((Table)GetModelElement()).GetNumberOfColumns();
            for (int row = 0; row < rows.Count; row++) {
                currentRow = rows[row];
                for (int col = 0; col < colN; col++) {
                    if (null != currentRow[col]) {
                        currentRow[col].SaveProperties();
                    }
                }
            }
            return this;
        }

        protected internal virtual iText.Layout.Renderer.TableRenderer RestoreCellsProperties() {
            CellRenderer[] currentRow;
            int colN = ((Table)GetModelElement()).GetNumberOfColumns();
            for (int row = 0; row < rows.Count; row++) {
                currentRow = rows[row];
                for (int col = 0; col < colN; col++) {
                    if (null != currentRow[col]) {
                        currentRow[col].RestoreProperties();
                    }
                }
            }
            return this;
        }

        /// <summary>This are a structs used for convenience in layout.</summary>
        private class CellRendererInfo {
            public CellRenderer cellRenderer;

            public int column;

            public int finishRowInd;

            public CellRendererInfo(CellRenderer cellRenderer, int column, int finishRow) {
                this.cellRenderer = cellRenderer;
                this.column = column;
                // When a cell has a rowspan, this is the index of the finish row of the cell.
                // Otherwise, this is simply the index of the row of the cell in the {@link #rows} array.
                this.finishRowInd = finishRow;
            }
        }

        private class ColumnMinMaxWidth {
            private float[] minWidth;

            private float[] maxWidth;

            private float layoutBoxWidth;

            internal virtual float[] GetMinWidths() {
                return minWidth;
            }

            internal virtual float[] GetMaxWidths() {
                return maxWidth;
            }

            internal ColumnMinMaxWidth(int ncol) {
                minWidth = new float[ncol];
                maxWidth = new float[ncol];
            }

            internal virtual void MergeWith(TableRenderer.ColumnMinMaxWidth other) {
                int n = Math.Min(minWidth.Length, other.minWidth.Length);
                for (int i = 0; i < n; ++i) {
                    minWidth[i] = Math.Max(minWidth[i], other.minWidth[i]);
                    maxWidth[i] = Math.Max(maxWidth[i], other.maxWidth[i]);
                }
            }

            internal virtual MinMaxWidth ToTableMinMaxWidth(float availableWidth) {
                float additionalWidth = availableWidth - layoutBoxWidth;
                float minColTotalWidth = 0;
                float maxColTotalWidth = 0;
                for (int i = 0; i < minWidth.Length; ++i) {
                    minColTotalWidth += minWidth[i];
                    maxColTotalWidth += maxWidth[i];
                }
                return new MinMaxWidth(additionalWidth, availableWidth, minColTotalWidth, maxColTotalWidth);
            }

            internal virtual TableRenderer.ColumnMinMaxWidth SetLayoutBoxWidth(float width) {
                this.layoutBoxWidth = width;
                return this;
            }
        }
    }
}<|MERGE_RESOLUTION|>--- conflicted
+++ resolved
@@ -693,16 +693,10 @@
                             float collapsedBorderWidth = null == collapsedWithTableBorder ? 0 : collapsedWithTableBorder.GetWidth();
                             if (collapsedWithNextRowBorderWidth != collapsedBorderWidth) {
                                 cell.SetBorders(collapsedWithTableBorder, 2);
-<<<<<<< HEAD
                                 // TODO
                                 //                            for (int i = col; i < col + cell.getPropertyAsInteger(Property.COLSPAN); i++) {
-                                //                                bordersHandler.horizontalBorders.get(rowN + 1).set(i, collapsedWithTableBorder);
+                                //                                bordersHandler.horizontalBorders.get(row + (hasContent ? 1 : 0)).set(i, collapsedWithTableBorder);
                                 //                            }
-=======
-                                for (int i = col; i < col + cell.GetPropertyAsInteger(Property.COLSPAN); i++) {
-                                    horizontalBorders[row + (hasContent ? 1 : 0)][i] = collapsedWithTableBorder;
-                                }
->>>>>>> fb8540f4
                                 // apply the difference between collapsed table border and own cell border
                                 cell.occupiedArea.GetBBox().MoveDown((collapsedBorderWidth - collapsedWithNextRowBorderWidth) / 2).IncreaseHeight
                                     ((collapsedBorderWidth - collapsedWithNextRowBorderWidth) / 2);
@@ -807,21 +801,12 @@
                                     CellRenderer cellOverflow = (CellRenderer)splits[col].GetOverflowRenderer();
                                     cellOverflow.DeleteOwnProperty(Property.BORDER_BOTTOM);
                                     cellOverflow.DeleteOwnProperty(Property.BORDER_TOP);
-<<<<<<< HEAD
                                     // TODO
                                     //                                if (null != cellSplit) {
                                     //                                    for (int j = col; j < col + cellOverflow.getPropertyAsInteger(Property.COLSPAN); j++) {
-                                    //                                        splitResult[0].horizontalBorders.get(row + (hasContent ? 1 : 0)).set(j, currentRow[col].getBorders()[2]);
+                                    //                                        splitResult[0].horizontalBorders.get(row + (hasContent ? 1 : 0)).set(j, getCollapsedBorder(currentRow[col].getBorders()[2], borders[2]));
                                     //                                    }
                                     //                                }
-=======
-                                    if (null != cellSplit) {
-                                        for (int j = col; j < col + cellOverflow.GetPropertyAsInteger(Property.COLSPAN); j++) {
-                                            splitResult[0].horizontalBorders[row + (hasContent ? 1 : 0)][j] = GetCollapsedBorder(currentRow[col].GetBorders
-                                                ()[2], borders[2]);
-                                        }
-                                    }
->>>>>>> fb8540f4
                                     currentRow[col] = null;
                                     rows[targetOverflowRowIndex[col]][col] = (CellRenderer)cellOverflow.SetParent(splitResult[1]);
                                 }
@@ -848,19 +833,12 @@
                                             splitResult[1].rows[0][col].DeleteOwnProperty(Property.BORDER_TOP);
                                         }
                                     }
-<<<<<<< HEAD
-=======
-                                    for (int j = col; j < col + currentRow[col].GetPropertyAsInteger(Property.COLSPAN); j++) {
-                                        horizontalBorders[row + (hasContent ? 1 : 0)][j] = GetCollapsedBorder(currentRow[col].GetBorders()[2], borders
-                                            [2]);
-                                    }
->>>>>>> fb8540f4
                                 }
                             }
                         }
                         // TODO
                         //                            for (int j = col; j < col + currentRow[col].getPropertyAsInteger(Property.COLSPAN); j++) {
-                        //                                horizontalBorders.get(row + (hasContent ? 1 : 0)).set(j, currentRow[col].getBorders()[2]);
+                        //                                horizontalBorders.get(row + (hasContent ? 1 : 0)).set(j, getCollapsedBorder(currentRow[col].getBorders()[2], borders[2]));
                         //                            }
                         int minRowspan = int.MaxValue;
                         for (col = 0; col < rowspans.Length; col++) {
@@ -1775,251 +1753,6 @@
             }
         }
 
-<<<<<<< HEAD
-=======
-        // important to invoke on each new page
-        private void UpdateFirstRowBorders(int colN) {
-            int col = 0;
-            int row = 0;
-            IList<Border> topBorders = horizontalBorders[0];
-            topBorders.Clear();
-            while (col < colN) {
-                if (null != rows[row][col]) {
-                    // we may have deleted collapsed border property trying to process the row as last on the page
-                    Border collapsedBottomBorder = null;
-                    int colspan = (int)rows[row][col].GetPropertyAsInteger(Property.COLSPAN);
-                    for (int i = col; i < col + colspan; i++) {
-                        topBorders.Add(rows[row][col].GetBorders()[0]);
-                        collapsedBottomBorder = GetCollapsedBorder(collapsedBottomBorder, horizontalBorders[row + 1][i]);
-                    }
-                    rows[row][col].SetBorders(collapsedBottomBorder, 2);
-                    col += colspan;
-                    row = 0;
-                }
-                else {
-                    if (0 == row) {
-                        horizontalBorders[1][col] = Border.NO_BORDER;
-                    }
-                    row++;
-                    if (row == rows.Count) {
-                        break;
-                    }
-                }
-            }
-        }
-
-        // collapse with table border or header bottom borders
-        private void CorrectFirstRowTopBorders(Border tableBorder, int colN) {
-            int col = 0;
-            int row = 0;
-            IList<Border> topBorders = horizontalBorders[0];
-            IList<Border> bordersToBeCollapsedWith = null != headerRenderer ? headerRenderer.horizontalBorders[headerRenderer
-                .horizontalBorders.Count - 1] : new List<Border>();
-            if (null == headerRenderer) {
-                for (col = 0; col < colN; col++) {
-                    bordersToBeCollapsedWith.Add(tableBorder);
-                }
-            }
-            col = 0;
-            while (col < colN) {
-                if (null != rows[row][col] && row + 1 <= (int)rows[row][col].GetPropertyAsInteger(Property.ROWSPAN)) {
-                    Border oldTopBorder = rows[row][col].GetBorders()[0];
-                    Border resultCellTopBorder = null;
-                    Border collapsedBorder = null;
-                    int colspan = (int)rows[row][col].GetPropertyAsInteger(Property.COLSPAN);
-                    for (int i = col; i < col + colspan; i++) {
-                        collapsedBorder = GetCollapsedBorder(oldTopBorder, bordersToBeCollapsedWith[i]);
-                        if (null == topBorders[i] || (null != collapsedBorder && topBorders[i].GetWidth() < collapsedBorder.GetWidth
-                            ())) {
-                            topBorders[i] = collapsedBorder;
-                        }
-                        if (null == resultCellTopBorder || (null != collapsedBorder && resultCellTopBorder.GetWidth() < collapsedBorder
-                            .GetWidth())) {
-                            resultCellTopBorder = collapsedBorder;
-                        }
-                    }
-                    rows[row][col].SetBorders(resultCellTopBorder, 0);
-                    col += colspan;
-                    row = 0;
-                }
-                else {
-                    row++;
-                    if (row == rows.Count) {
-                        break;
-                    }
-                }
-            }
-            if (null != headerRenderer) {
-                headerRenderer.horizontalBorders[headerRenderer.horizontalBorders.Count - 1] = topBorders;
-            }
-        }
-
-        private void CollapseAllBordersAndEmptyRows(Border[] tableBorders, int startRow, int finishRow, int colN) {
-            CellRenderer[] currentRow;
-            int[] rowsToDelete = new int[colN];
-            for (int row = startRow; row <= finishRow; row++) {
-                currentRow = rows[row];
-                bool hasCells = false;
-                for (int col = 0; col < colN; col++) {
-                    if (null != currentRow[col]) {
-                        int colspan = (int)currentRow[col].GetPropertyAsInteger(Property.COLSPAN);
-                        PrepareBuildingBordersArrays(currentRow[col], tableBorders, colN, row, col);
-                        BuildBordersArrays(currentRow[col], row, col);
-                        hasCells = true;
-                        if (rowsToDelete[col] > 0) {
-                            int rowspan = (int)currentRow[col].GetPropertyAsInteger(Property.ROWSPAN) - rowsToDelete[col];
-                            if (rowspan < 1) {
-                                ILogger logger = LoggerFactory.GetLogger(typeof(iText.Layout.Renderer.TableRenderer));
-                                logger.Warn(iText.IO.LogMessageConstant.UNEXPECTED_BEHAVIOUR_DURING_TABLE_ROW_COLLAPSING);
-                                rowspan = 1;
-                            }
-                            currentRow[col].SetProperty(Property.ROWSPAN, rowspan);
-                        }
-                        for (int i = 0; i < colspan; i++) {
-                            rowsToDelete[col + i] = 0;
-                        }
-                        col += colspan - 1;
-                    }
-                    else {
-                        if (horizontalBorders[row].Count <= col) {
-                            horizontalBorders[row].Add(null);
-                        }
-                    }
-                }
-                if (!hasCells) {
-                    rows.Remove(currentRow);
-                    row--;
-                    finishRow--;
-                    for (int i = 0; i < colN; i++) {
-                        rowsToDelete[i]++;
-                    }
-                    if (row == finishRow) {
-                        ILogger logger = LoggerFactory.GetLogger(typeof(iText.Layout.Renderer.TableRenderer));
-                        logger.Warn(iText.IO.LogMessageConstant.LAST_ROW_IS_NOT_COMPLETE);
-                    }
-                }
-            }
-        }
-
-        private void InitializeBorders(IList<Border> lastFlushedRowBottomBorder, bool isFirstOnPage) {
-            // initialize borders
-            if (null == horizontalBorders) {
-                horizontalBorders = new List<IList<Border>>();
-                horizontalBorders.Add(new List<Border>(lastFlushedRowBottomBorder));
-                verticalBorders = new List<IList<Border>>();
-            }
-            // The first row on the page shouldn't collapse with the last on the previous one
-            if (0 != lastFlushedRowBottomBorder.Count && isFirstOnPage) {
-                horizontalBorders[0].Clear();
-            }
-        }
-
-        private float GetMaxTopWidth(Border tableTopBorder) {
-            float width = null == tableTopBorder ? 0 : tableTopBorder.GetWidth();
-            IList<Border> topBorders = horizontalBorders[0];
-            if (0 != topBorders.Count) {
-                foreach (Border border in topBorders) {
-                    if (null != border) {
-                        if (border.GetWidth() > width) {
-                            width = border.GetWidth();
-                        }
-                    }
-                }
-            }
-            return width;
-        }
-
-        private float GetMaxRightWidth(Border tableRightBorder) {
-            float width = null == tableRightBorder ? 0 : tableRightBorder.GetWidth();
-            if (0 != verticalBorders.Count) {
-                IList<Border> rightBorders = verticalBorders[verticalBorders.Count - 1];
-                if (0 != rightBorders.Count) {
-                    foreach (Border border in rightBorders) {
-                        if (null != border) {
-                            if (border.GetWidth() > width) {
-                                width = border.GetWidth();
-                            }
-                        }
-                    }
-                }
-            }
-            return width;
-        }
-
-        private float GetMaxLeftWidth(Border tableLeftBorder) {
-            float width = null == tableLeftBorder ? 0 : tableLeftBorder.GetWidth();
-            if (0 != verticalBorders.Count) {
-                IList<Border> leftBorders = verticalBorders[0];
-                if (0 != leftBorders.Count) {
-                    foreach (Border border in leftBorders) {
-                        if (null != border) {
-                            if (border.GetWidth() > width) {
-                                width = border.GetWidth();
-                            }
-                        }
-                    }
-                }
-            }
-            return width;
-        }
-
-        private bool[] CollapseFooterBorders(IList<Border> tableBottomBorders, int colNum, int rowNum) {
-            bool[] useFooterBorders = new bool[colNum];
-            int row = 0;
-            int col = 0;
-            while (col < colNum) {
-                if (null != footerRenderer.rows[row][col]) {
-                    Border oldBorder = footerRenderer.rows[row][col].GetBorders()[0];
-                    Border maxBorder = oldBorder;
-                    for (int k = col; k < col + ((Cell)footerRenderer.rows[row][col].GetModelElement()).GetColspan(); k++) {
-                        Border collapsedBorder = tableBottomBorders[k];
-                        if (null != collapsedBorder && (null == oldBorder || collapsedBorder.GetWidth() >= oldBorder.GetWidth())) {
-                            if (null == maxBorder || maxBorder.GetWidth() < collapsedBorder.GetWidth()) {
-                                maxBorder = collapsedBorder;
-                            }
-                        }
-                        else {
-                            useFooterBorders[k] = true;
-                        }
-                    }
-                    footerRenderer.rows[row][col].SetBorders(maxBorder, 0);
-                    col += ((Cell)footerRenderer.rows[row][col].GetModelElement()).GetColspan();
-                    row = 0;
-                }
-                else {
-                    row++;
-                    if (row == rowNum) {
-                        break;
-                    }
-                }
-            }
-            return useFooterBorders;
-        }
-
-        private void FixFooterBorders(IList<Border> tableBottomBorders, int colNum, int rowNum, bool[] useFooterBorders
-            ) {
-            int j = 0;
-            int i = 0;
-            while (i < colNum) {
-                if (null != footerRenderer.rows[j][i]) {
-                    for (int k = i; k < i + ((Cell)footerRenderer.rows[j][i].GetModelElement()).GetColspan(); k++) {
-                        if (!useFooterBorders[k]) {
-                            footerRenderer.horizontalBorders[j][k] = tableBottomBorders[k];
-                        }
-                    }
-                    i += ((Cell)footerRenderer.rows[j][i].GetModelElement()).GetColspan();
-                    j = 0;
-                }
-                else {
-                    j++;
-                    if (j == rowNum) {
-                        break;
-                    }
-                }
-            }
-        }
-
->>>>>>> fb8540f4
         private void CorrectCellsOccupiedAreas(LayoutResult[] splits, int row, int[] targetOverflowRowIndex) {
             // Correct occupied areas of all added cells
             for (int k = 0; k <= row; k++) {
