--- conflicted
+++ resolved
@@ -279,27 +279,8 @@
                             if (result.GetOverflowRenderer() != null) {
                                 split[1].childRenderers.AddAll(result.GetOverflowRenderer().GetChildRenderers());
                             }
-<<<<<<< HEAD
-                            if (HasProperty(Property.MAX_HEIGHT)) {
-                                split[1].UpdateMaxHeight(RetrieveMaxHeight() - occupiedArea.GetBBox().GetHeight());
-                            }
-                            if (HasProperty(Property.MIN_HEIGHT)) {
-                                split[1].UpdateMinHeight(RetrieveMinHeight() - occupiedArea.GetBBox().GetHeight());
-                            }
-                            if (HasProperty(Property.HEIGHT)) {
-                                split[1].UpdateHeight(RetrieveHeight() - occupiedArea.GetBBox().GetHeight());
-                            }
-                            if (wasHeightClipped) {
-                                split[0].GetOccupiedArea().GetBBox().MoveDown((float)blockMaxHeight - occupiedArea.GetBBox().GetHeight()).
-                                    SetHeight((float)blockMaxHeight);
-                                ILogger logger = LoggerFactory.GetLogger(typeof(iText.Layout.Renderer.ParagraphRenderer));
-                                logger.Warn(iText.IO.LogMessageConstant.CLIP_ELEMENT);
-                            }
+                            UpdateHeightsOnSplit(wasHeightClipped, this, split[1]);
                             CorrectFixedLayout(layoutBox);
-=======
-                            UpdateHeightsOnSplit(wasHeightClipped, this, split[1]);
-                            CorrectPositionedLayout(layoutBox);
->>>>>>> dac79896
                             ApplyPaddings(occupiedArea.GetBBox(), paddings, true);
                             ApplyBorderBox(occupiedArea.GetBBox(), borders, true);
                             ApplyMargins(occupiedArea.GetBBox(), true);
