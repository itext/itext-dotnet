/*

This file is part of the iText (R) project.
Copyright (c) 1998-2017 iText Group NV
Authors: Bruno Lowagie, Paulo Soares, et al.

This program is free software; you can redistribute it and/or modify
it under the terms of the GNU Affero General Public License version 3
as published by the Free Software Foundation with the addition of the
following permission added to Section 15 as permitted in Section 7(a):
FOR ANY PART OF THE COVERED WORK IN WHICH THE COPYRIGHT IS OWNED BY
ITEXT GROUP. ITEXT GROUP DISCLAIMS THE WARRANTY OF NON INFRINGEMENT
OF THIRD PARTY RIGHTS

This program is distributed in the hope that it will be useful, but
WITHOUT ANY WARRANTY; without even the implied warranty of MERCHANTABILITY
or FITNESS FOR A PARTICULAR PURPOSE.
See the GNU Affero General Public License for more details.
You should have received a copy of the GNU Affero General Public License
along with this program; if not, see http://www.gnu.org/licenses or write to
the Free Software Foundation, Inc., 51 Franklin Street, Fifth Floor,
Boston, MA, 02110-1301 USA, or download the license from the following URL:
http://itextpdf.com/terms-of-use/

The interactive user interfaces in modified source and object code versions
of this program must display Appropriate Legal Notices, as required under
Section 5 of the GNU Affero General Public License.

In accordance with Section 7(b) of the GNU Affero General Public License,
a covered work must retain the producer line in every PDF that is created
or manipulated using iText.

You can be released from the requirements of the license by purchasing
a commercial license. Buying such a license is mandatory as soon as you
develop commercial activities involving the iText software without
disclosing the source code of your own applications.
These activities include: offering paid services to customers as an ASP,
serving PDFs on the fly in a web application, shipping iText with a closed
source product.

For more information, please contact iText Software Corp. at this
address: sales@itextpdf.com
*/
using System;
using System.Collections.Generic;
using Common.Logging;
using iText.IO.Font.Constants;
using iText.IO.Util;
using iText.Kernel.Font;
using iText.Kernel.Geom;
using iText.Kernel.Numbering;
using iText.Kernel.Pdf;
using iText.Layout.Element;
using iText.Layout.Layout;
using iText.Layout.Minmaxwidth;
using iText.Layout.Properties;
using iText.Layout.Tagging;

namespace iText.Layout.Renderer {
    public class ListRenderer : BlockRenderer {
        /// <summary>Creates a ListRenderer from its corresponding layout object.</summary>
        /// <param name="modelElement">
        /// the
        /// <see cref="iText.Layout.Element.List"/>
        /// which this object should manage
        /// </param>
        public ListRenderer(List modelElement)
            : base(modelElement) {
        }

        public override LayoutResult Layout(LayoutContext layoutContext) {
            LayoutResult errorResult = InitializeListSymbols(layoutContext);
            if (errorResult != null) {
                return errorResult;
            }
            LayoutResult result = base.Layout(layoutContext);
            // cannot place even the first ListItemRenderer
            if (true.Equals(GetPropertyAsBoolean(Property.FORCED_PLACEMENT)) && null != result.GetCauseOfNothing()) {
                if (LayoutResult.FULL == result.GetStatus()) {
                    result = CorrectListSplitting(this, null, result.GetCauseOfNothing(), result.GetOccupiedArea());
                }
                else {
                    if (LayoutResult.PARTIAL == result.GetStatus()) {
                        result = CorrectListSplitting(result.GetSplitRenderer(), result.GetOverflowRenderer(), result.GetCauseOfNothing
                            (), result.GetOccupiedArea());
                    }
                }
            }
            return result;
        }

        public override IRenderer GetNextRenderer() {
            return new iText.Layout.Renderer.ListRenderer((List)modelElement);
        }

        protected internal override AbstractRenderer CreateSplitRenderer(int layoutResult) {
            AbstractRenderer splitRenderer = base.CreateSplitRenderer(layoutResult);
            splitRenderer.AddAllProperties(GetOwnProperties());
            splitRenderer.SetProperty(Property.LIST_SYMBOLS_INITIALIZED, true);
            return splitRenderer;
        }

        protected internal override AbstractRenderer CreateOverflowRenderer(int layoutResult) {
            AbstractRenderer overflowRenderer = base.CreateOverflowRenderer(layoutResult);
            overflowRenderer.AddAllProperties(GetOwnProperties());
            overflowRenderer.SetProperty(Property.LIST_SYMBOLS_INITIALIZED, true);
            return overflowRenderer;
        }

        protected internal override MinMaxWidth GetMinMaxWidth() {
            LayoutResult errorResult = InitializeListSymbols(new LayoutContext(new LayoutArea(1, new Rectangle(MinMaxWidthUtils
                .GetInfWidth(), AbstractRenderer.INF))));
            if (errorResult != null) {
                return MinMaxWidthUtils.CountDefaultMinMaxWidth(this);
            }
            return base.GetMinMaxWidth();
        }

        protected internal virtual IRenderer MakeListSymbolRenderer(int index, IRenderer renderer) {
            IRenderer symbolRenderer = CreateListSymbolRenderer(index, renderer);
            // underlying should not be applied
            if (symbolRenderer != null) {
                symbolRenderer.SetProperty(Property.UNDERLINE, false);
            }
            return symbolRenderer;
        }

        internal static Object GetListItemOrListProperty(IRenderer listItem, IRenderer list, int propertyId) {
            return listItem.HasProperty(propertyId) ? listItem.GetProperty<Object>(propertyId) : list.GetProperty<Object
                >(propertyId);
        }

        private IRenderer CreateListSymbolRenderer(int index, IRenderer renderer) {
            Object defaultListSymbol = GetListItemOrListProperty(renderer, this, Property.LIST_SYMBOL);
            if (defaultListSymbol is Text) {
                return new TextRenderer((Text)defaultListSymbol);
            }
            else {
                if (defaultListSymbol is Image) {
                    return new ImageRenderer((Image)defaultListSymbol);
                }
                else {
                    if (defaultListSymbol is ListNumberingType) {
                        ListNumberingType numberingType = (ListNumberingType)defaultListSymbol;
                        String numberText;
                        switch (numberingType) {
                            case ListNumberingType.DECIMAL: {
                                numberText = index.ToString();
                                break;
                            }

                            case ListNumberingType.DECIMAL_LEADING_ZERO: {
                                numberText = (index < 10 ? "0" : "") + index.ToString();
                                break;
                            }

                            case ListNumberingType.ROMAN_LOWER: {
                                numberText = RomanNumbering.ToRomanLowerCase(index);
                                break;
                            }

                            case ListNumberingType.ROMAN_UPPER: {
                                numberText = RomanNumbering.ToRomanUpperCase(index);
                                break;
                            }

                            case ListNumberingType.ENGLISH_LOWER: {
                                numberText = EnglishAlphabetNumbering.ToLatinAlphabetNumberLowerCase(index);
                                break;
                            }

                            case ListNumberingType.ENGLISH_UPPER: {
                                numberText = EnglishAlphabetNumbering.ToLatinAlphabetNumberUpperCase(index);
                                break;
                            }

                            case ListNumberingType.GREEK_LOWER: {
                                numberText = GreekAlphabetNumbering.ToGreekAlphabetNumber(index, false, true);
                                break;
                            }

                            case ListNumberingType.GREEK_UPPER: {
                                numberText = GreekAlphabetNumbering.ToGreekAlphabetNumber(index, true, true);
                                break;
                            }

                            case ListNumberingType.ZAPF_DINGBATS_1: {
                                numberText = iText.IO.Util.JavaUtil.CharToString((char)(index + 171));
                                break;
                            }

                            case ListNumberingType.ZAPF_DINGBATS_2: {
                                numberText = iText.IO.Util.JavaUtil.CharToString((char)(index + 181));
                                break;
                            }

                            case ListNumberingType.ZAPF_DINGBATS_3: {
                                numberText = iText.IO.Util.JavaUtil.CharToString((char)(index + 191));
                                break;
                            }

                            case ListNumberingType.ZAPF_DINGBATS_4: {
                                numberText = iText.IO.Util.JavaUtil.CharToString((char)(index + 201));
                                break;
                            }

                            default: {
                                throw new InvalidOperationException();
                            }
                        }
                        Text textElement = new Text(GetListItemOrListProperty(renderer, this, Property.LIST_SYMBOL_PRE_TEXT) + numberText
                             + GetListItemOrListProperty(renderer, this, Property.LIST_SYMBOL_POST_TEXT));
                        IRenderer textRenderer;
                        // Be careful. There is a workaround here. For Greek symbols we first set a dummy font with document=null
                        // in order for the metrics to be taken into account correctly during layout.
                        // Then on draw we set the correct font with actual document in order for the font objects to be created.
                        if (numberingType == ListNumberingType.GREEK_LOWER || numberingType == ListNumberingType.GREEK_UPPER || numberingType
                             == ListNumberingType.ZAPF_DINGBATS_1 || numberingType == ListNumberingType.ZAPF_DINGBATS_2 || numberingType
                             == ListNumberingType.ZAPF_DINGBATS_3 || numberingType == ListNumberingType.ZAPF_DINGBATS_4) {
                            String constantFont = (numberingType == ListNumberingType.GREEK_LOWER || numberingType == ListNumberingType
<<<<<<< HEAD
                                .GREEK_UPPER) ? StandardFonts.SYMBOL : StandardFonts.ZAPFDINGBATS;
                            textRenderer = new _TextRenderer_208(constantFont, textElement);
=======
                                .GREEK_UPPER) ? FontConstants.SYMBOL : FontConstants.ZAPFDINGBATS;
                            textRenderer = new _TextRenderer_210(constantFont, textElement);
>>>>>>> 1329c0bd
                            try {
                                textRenderer.SetProperty(Property.FONT, PdfFontFactory.CreateFont(constantFont));
                            }
                            catch (System.IO.IOException) {
                            }
                        }
                        else {
                            textRenderer = new TextRenderer(textElement);
                        }
                        return textRenderer;
                    }
                    else {
                        if (defaultListSymbol is IListSymbolFactory) {
                            return ((IListSymbolFactory)defaultListSymbol).CreateSymbol(index, this, renderer).CreateRendererSubTree();
                        }
                        else {
                            if (defaultListSymbol == null) {
                                return null;
                            }
                            else {
                                throw new InvalidOperationException();
                            }
                        }
                    }
                }
            }
        }

<<<<<<< HEAD
        private sealed class _TextRenderer_208 : TextRenderer {
            public _TextRenderer_208(String constantFont, Text baseArg1)
=======
        private sealed class _TextRenderer_210 : TextRenderer {
            public _TextRenderer_210(String constantFont, Text baseArg1)
>>>>>>> 1329c0bd
                : base(baseArg1) {
                this.constantFont = constantFont;
            }

            public override void Draw(DrawContext drawContext) {
                try {
                    this.SetProperty(Property.FONT, PdfFontFactory.CreateFont(constantFont));
                }
                catch (System.IO.IOException) {
                }
                base.Draw(drawContext);
            }

            private readonly String constantFont;
        }

        /// <summary>
        /// <p>
        /// Corrects split and overflow renderers when
        /// <see cref="iText.Layout.Properties.Property.FORCED_PLACEMENT"/>
        /// is applied.
        /// We assume that
        /// <see cref="iText.Layout.Properties.Property.FORCED_PLACEMENT"/>
        /// is applied when the first
        /// <see cref="ListItemRenderer"/>
        /// cannot be fully layouted.
        /// This means that the problem has occurred in one of first list item renderer's child.
        /// We consider the right solution to force placement of all first item renderer's childs before the one,
        /// which was the cause of
        /// <see cref="iText.Layout.Layout.LayoutResult.NOTHING"/>
        /// , including this child.
        /// </p>
        /// <p>
        /// Notice that we do not expect
        /// <see cref="iText.Layout.Properties.Property.FORCED_PLACEMENT"/>
        /// to be applied
        /// if we can render the first item renderer and strongly recommend not to set
        /// <see cref="iText.Layout.Properties.Property.FORCED_PLACEMENT"/>
        /// manually.
        /// </p>
        /// </summary>
        /// <param name="splitRenderer">
        /// the
        /// <see cref="IRenderer">split renderer</see>
        /// before correction
        /// </param>
        /// <param name="overflowRenderer">
        /// the
        /// <see cref="IRenderer">overflow renderer</see>
        /// before correction
        /// </param>
        /// <param name="causeOfNothing">
        /// the
        /// <see cref="com.itextpdf.layout.layout.LayoutResult#causeOfNothing">cause of nothing renderer</see>
        /// </param>
        /// <param name="occupiedArea">the area occupied by layouting before correction</param>
        /// <returns>
        /// corrected
        /// <see cref="iText.Layout.Layout.LayoutResult">layout result</see>
        /// </returns>
        private LayoutResult CorrectListSplitting(IRenderer splitRenderer, IRenderer overflowRenderer, IRenderer causeOfNothing
            , LayoutArea occupiedArea) {
            // the first not rendered child
            int firstNotRendered = splitRenderer.GetChildRenderers()[0].GetChildRenderers().IndexOf(causeOfNothing);
            if (-1 == firstNotRendered) {
                return new LayoutResult(null == overflowRenderer ? LayoutResult.FULL : LayoutResult.PARTIAL, occupiedArea, 
                    splitRenderer, overflowRenderer, this);
            }
            // Notice that placed item is a son of the first ListItemRenderer (otherwise there would be now FORCED_PLACEMENT applied)
            IRenderer firstListItemRenderer = splitRenderer.GetChildRenderers()[0];
            iText.Layout.Renderer.ListRenderer newOverflowRenderer = (iText.Layout.Renderer.ListRenderer)CreateOverflowRenderer
                (LayoutResult.PARTIAL);
            newOverflowRenderer.DeleteOwnProperty(Property.FORCED_PLACEMENT);
            // ListItemRenderer for not rendered children of firstListItemRenderer
            newOverflowRenderer.childRenderers.Add(((ListItemRenderer)firstListItemRenderer).CreateOverflowRenderer(LayoutResult
                .PARTIAL));
            newOverflowRenderer.childRenderers.AddAll(splitRenderer.GetChildRenderers().SubList(1, splitRenderer.GetChildRenderers
                ().Count));
            IList<IRenderer> childrenStillRemainingToRender = new List<IRenderer>(firstListItemRenderer.GetChildRenderers
                ().SubList(firstNotRendered + 1, firstListItemRenderer.GetChildRenderers().Count));
            // 'this' renderer will become split renderer
            splitRenderer.GetChildRenderers().RemoveAll(splitRenderer.GetChildRenderers().SubList(1, splitRenderer.GetChildRenderers
                ().Count));
            if (0 != childrenStillRemainingToRender.Count) {
                newOverflowRenderer.GetChildRenderers()[0].GetChildRenderers().AddAll(childrenStillRemainingToRender);
                splitRenderer.GetChildRenderers()[0].GetChildRenderers().RemoveAll(childrenStillRemainingToRender);
                newOverflowRenderer.GetChildRenderers()[0].SetProperty(Property.MARGIN_LEFT, splitRenderer.GetChildRenderers
                    ()[0].GetProperty<UnitValue>(Property.MARGIN_LEFT));
            }
            else {
                newOverflowRenderer.childRenderers.JRemoveAt(0);
            }
            if (null != overflowRenderer) {
                newOverflowRenderer.childRenderers.AddAll(overflowRenderer.GetChildRenderers());
            }
            if (0 != newOverflowRenderer.childRenderers.Count) {
                return new LayoutResult(LayoutResult.PARTIAL, occupiedArea, splitRenderer, newOverflowRenderer, this);
            }
            else {
                return new LayoutResult(LayoutResult.FULL, occupiedArea, null, null, this);
            }
        }

        private LayoutResult InitializeListSymbols(LayoutContext layoutContext) {
            if (!HasOwnProperty(Property.LIST_SYMBOLS_INITIALIZED)) {
                IList<IRenderer> symbolRenderers = new List<IRenderer>();
                int listItemNum = (int)this.GetProperty<int?>(Property.LIST_START, 1);
                for (int i = 0; i < childRenderers.Count; i++) {
                    childRenderers[i].SetParent(this);
                    IRenderer currentSymbolRenderer = MakeListSymbolRenderer(listItemNum, childRenderers[i]);
                    LayoutResult listSymbolLayoutResult = null;
                    if (currentSymbolRenderer != null) {
                        ++listItemNum;
                        currentSymbolRenderer.SetParent(childRenderers[i]);
                        // Workaround for the case when font is specified as string
                        if (currentSymbolRenderer is AbstractRenderer && currentSymbolRenderer.GetProperty<Object>(Property.FONT) 
                            is String) {
                            PdfFont actualPdfFont = ((AbstractRenderer)currentSymbolRenderer).ResolveFirstPdfFont();
                            currentSymbolRenderer.SetProperty(Property.FONT, actualPdfFont);
                        }
                        listSymbolLayoutResult = currentSymbolRenderer.Layout(layoutContext);
                        currentSymbolRenderer.SetParent(null);
                    }
                    childRenderers[i].SetParent(null);
                    bool isForcedPlacement = true.Equals(GetPropertyAsBoolean(Property.FORCED_PLACEMENT));
                    bool listSymbolNotFit = listSymbolLayoutResult != null && listSymbolLayoutResult.GetStatus() != LayoutResult
                        .FULL;
                    // TODO DEVSIX-1001: partially not fitting list symbol not shown at all, however this might be improved
                    if (listSymbolNotFit && isForcedPlacement) {
                        currentSymbolRenderer = null;
                    }
                    symbolRenderers.Add(currentSymbolRenderer);
                    if (listSymbolNotFit && !isForcedPlacement) {
                        return new LayoutResult(LayoutResult.NOTHING, null, null, this, listSymbolLayoutResult.GetCauseOfNothing()
                            );
                    }
                }
                float maxSymbolWidth = 0;
                for (int i = 0; i < childRenderers.Count; i++) {
                    IRenderer symbolRenderer = symbolRenderers[i];
                    if (symbolRenderer != null) {
                        IRenderer listItemRenderer = childRenderers[i];
                        if ((ListSymbolPosition)GetListItemOrListProperty(listItemRenderer, this, Property.LIST_SYMBOL_POSITION) !=
                             ListSymbolPosition.INSIDE) {
                            maxSymbolWidth = Math.Max(maxSymbolWidth, symbolRenderer.GetOccupiedArea().GetBBox().GetWidth());
                        }
                    }
                }
                float? symbolIndent = this.GetPropertyAsFloat(Property.LIST_SYMBOL_INDENT);
                listItemNum = 0;
                foreach (IRenderer childRenderer in childRenderers) {
                    childRenderer.SetParent(this);
                    childRenderer.DeleteOwnProperty(Property.MARGIN_LEFT);
                    UnitValue marginLeftUV = childRenderer.GetProperty(Property.MARGIN_LEFT, UnitValue.CreatePointValue(0f));
                    if (!marginLeftUV.IsPointValue()) {
                        ILog logger = LogManager.GetLogger(typeof(iText.Layout.Renderer.ListRenderer));
                        logger.Error(MessageFormatUtil.Format(iText.IO.LogMessageConstant.PROPERTY_IN_PERCENTS_NOT_SUPPORTED, Property
                            .MARGIN_LEFT));
                    }
                    float calculatedMargin = marginLeftUV.GetValue();
                    if ((ListSymbolPosition)GetListItemOrListProperty(childRenderer, this, Property.LIST_SYMBOL_POSITION) == ListSymbolPosition
                        .DEFAULT) {
                        calculatedMargin += maxSymbolWidth + (float)(symbolIndent != null ? symbolIndent : 0f);
                    }
                    childRenderer.SetProperty(Property.MARGIN_LEFT, UnitValue.CreatePointValue(calculatedMargin));
                    IRenderer symbolRenderer = symbolRenderers[listItemNum++];
                    ((ListItemRenderer)childRenderer).AddSymbolRenderer(symbolRenderer, maxSymbolWidth);
                    if (symbolRenderer != null) {
                        LayoutTaggingHelper taggingHelper = this.GetProperty<LayoutTaggingHelper>(Property.TAGGING_HELPER);
                        if (taggingHelper != null) {
                            taggingHelper.SetRoleHint(symbolRenderer, PdfName.Lbl);
                        }
                    }
                }
            }
            return null;
        }
    }
}<|MERGE_RESOLUTION|>--- conflicted
+++ resolved
@@ -218,13 +218,8 @@
                              == ListNumberingType.ZAPF_DINGBATS_1 || numberingType == ListNumberingType.ZAPF_DINGBATS_2 || numberingType
                              == ListNumberingType.ZAPF_DINGBATS_3 || numberingType == ListNumberingType.ZAPF_DINGBATS_4) {
                             String constantFont = (numberingType == ListNumberingType.GREEK_LOWER || numberingType == ListNumberingType
-<<<<<<< HEAD
                                 .GREEK_UPPER) ? StandardFonts.SYMBOL : StandardFonts.ZAPFDINGBATS;
-                            textRenderer = new _TextRenderer_208(constantFont, textElement);
-=======
-                                .GREEK_UPPER) ? FontConstants.SYMBOL : FontConstants.ZAPFDINGBATS;
-                            textRenderer = new _TextRenderer_210(constantFont, textElement);
->>>>>>> 1329c0bd
+                            textRenderer = new _TextRenderer_211(constantFont, textElement);
                             try {
                                 textRenderer.SetProperty(Property.FONT, PdfFontFactory.CreateFont(constantFont));
                             }
@@ -253,13 +248,8 @@
             }
         }
 
-<<<<<<< HEAD
-        private sealed class _TextRenderer_208 : TextRenderer {
-            public _TextRenderer_208(String constantFont, Text baseArg1)
-=======
-        private sealed class _TextRenderer_210 : TextRenderer {
-            public _TextRenderer_210(String constantFont, Text baseArg1)
->>>>>>> 1329c0bd
+        private sealed class _TextRenderer_211 : TextRenderer {
+            public _TextRenderer_211(String constantFont, Text baseArg1)
                 : base(baseArg1) {
                 this.constantFont = constantFont;
             }
