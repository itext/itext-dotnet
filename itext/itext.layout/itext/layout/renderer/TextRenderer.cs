--- conflicted
+++ resolved
@@ -589,11 +589,7 @@
                 if (horizontalScaling != null && horizontalScaling != 1) {
                     canvas.SetHorizontalScaling((float)horizontalScaling * 100);
                 }
-<<<<<<< HEAD
-                GlyphLine.IGlyphLineFilter filter = new _IGlyphLineFilter_616();
-=======
-                GlyphLine.IGlyphLineFilter filter = new _IGlyphLineFilter_607();
->>>>>>> a17e8518
+                GlyphLine.IGlyphLineFilter filter = new _IGlyphLineFilter_617();
                 bool appearanceStreamLayout = true.Equals(GetPropertyAsBoolean(Property.APPEARANCE_STREAM_LAYOUT));
                 if (GetReversedRanges() != null) {
                     bool writeReversedChars = !appearanceStreamLayout;
@@ -657,13 +653,8 @@
             }
         }
 
-<<<<<<< HEAD
-        private sealed class _IGlyphLineFilter_616 : GlyphLine.IGlyphLineFilter {
-            public _IGlyphLineFilter_616() {
-=======
-        private sealed class _IGlyphLineFilter_607 : GlyphLine.IGlyphLineFilter {
-            public _IGlyphLineFilter_607() {
->>>>>>> a17e8518
+        private sealed class _IGlyphLineFilter_617 : GlyphLine.IGlyphLineFilter {
+            public _IGlyphLineFilter_617() {
             }
 
             public bool Accept(Glyph glyph) {
