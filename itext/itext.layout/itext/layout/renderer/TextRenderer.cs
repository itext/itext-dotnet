/*

This file is part of the iText (R) project.
Copyright (c) 1998-2017 iText Group NV
Authors: Bruno Lowagie, Paulo Soares, et al.

This program is free software; you can redistribute it and/or modify
it under the terms of the GNU Affero General Public License version 3
as published by the Free Software Foundation with the addition of the
following permission added to Section 15 as permitted in Section 7(a):
FOR ANY PART OF THE COVERED WORK IN WHICH THE COPYRIGHT IS OWNED BY
ITEXT GROUP. ITEXT GROUP DISCLAIMS THE WARRANTY OF NON INFRINGEMENT
OF THIRD PARTY RIGHTS

This program is distributed in the hope that it will be useful, but
WITHOUT ANY WARRANTY; without even the implied warranty of MERCHANTABILITY
or FITNESS FOR A PARTICULAR PURPOSE.
See the GNU Affero General Public License for more details.
You should have received a copy of the GNU Affero General Public License
along with this program; if not, see http://www.gnu.org/licenses or write to
the Free Software Foundation, Inc., 51 Franklin Street, Fifth Floor,
Boston, MA, 02110-1301 USA, or download the license from the following URL:
http://itextpdf.com/terms-of-use/

The interactive user interfaces in modified source and object code versions
of this program must display Appropriate Legal Notices, as required under
Section 5 of the GNU Affero General Public License.

In accordance with Section 7(b) of the GNU Affero General Public License,
a covered work must retain the producer line in every PDF that is created
or manipulated using iText.

You can be released from the requirements of the license by purchasing
a commercial license. Buying such a license is mandatory as soon as you
develop commercial activities involving the iText software without
disclosing the source code of your own applications.
These activities include: offering paid services to customers as an ASP,
serving PDFs on the fly in a web application, shipping iText with a closed
source product.

For more information, please contact iText Software Corp. at this
address: sales@itextpdf.com
*/
using System;
using System.Collections;
using System.Collections.Generic;
using iText.IO.Font;
using iText.IO.Font.Otf;
using iText.IO.Log;
using iText.IO.Util;
using iText.Kernel.Colors;
using iText.Kernel.Font;
using iText.Kernel.Geom;
using iText.Kernel.Pdf;
using iText.Kernel.Pdf.Canvas;
using iText.Kernel.Pdf.Tagutils;
using iText.Layout.Borders;
using iText.Layout.Element;
using iText.Layout.Font;
using iText.Layout.Hyphenation;
using iText.Layout.Layout;
using iText.Layout.Minmaxwidth;
using iText.Layout.Minmaxwidth.Handler;
using iText.Layout.Properties;
using iText.Layout.Splitting;

namespace iText.Layout.Renderer {
    /// <summary>
    /// This class represents the
    /// <see cref="IRenderer">renderer</see>
    /// object for a
    /// <see cref="iText.Layout.Element.Text"/>
    /// object. It will draw the glyphs of the textual content on the
    /// <see cref="DrawContext"/>
    /// .
    /// </summary>
    public class TextRenderer : AbstractRenderer {
        protected internal const float TEXT_SPACE_COEFF = FontProgram.UNITS_NORMALIZATION;

        private const float ITALIC_ANGLE = 0.21256f;

        private const float BOLD_SIMULATION_STROKE_COEFF = 1 / 30f;

        private const float TYPO_ASCENDER_SCALE_COEFF = 1.2f;

        protected internal float yLineOffset;

        private PdfFont font;

        protected internal GlyphLine text;

        protected internal GlyphLine line;

        protected internal String strToBeConverted;

        protected internal bool otfFeaturesApplied = false;

        protected internal float tabAnchorCharacterPosition = -1;

        protected internal IList<int[]> reversedRanges;

        protected internal GlyphLine savedWordBreakAtLineEnding;

        /// <summary>Creates a TextRenderer from its corresponding layout object.</summary>
        /// <param name="textElement">
        /// the
        /// <see cref="iText.Layout.Element.Text"/>
        /// which this object should manage
        /// </param>
        public TextRenderer(Text textElement)
            : this(textElement, textElement.GetText()) {
        }

        /// <summary>
        /// Creates a TextRenderer from its corresponding layout object, with a custom
        /// text to replace the contents of the
        /// <see cref="iText.Layout.Element.Text"/>
        /// .
        /// </summary>
        /// <param name="textElement">
        /// the
        /// <see cref="iText.Layout.Element.Text"/>
        /// which this object should manage
        /// </param>
        /// <param name="text">the replacement text</param>
        public TextRenderer(Text textElement, String text)
            : base(textElement) {
            // font should be stored only during converting original string to GlyphLine, however now it's not true
            this.strToBeConverted = text;
        }

        protected internal TextRenderer(iText.Layout.Renderer.TextRenderer other)
            : base(other) {
            this.text = other.text;
            this.line = other.line;
            this.font = other.font;
            this.yLineOffset = other.yLineOffset;
            this.strToBeConverted = other.strToBeConverted;
            this.otfFeaturesApplied = other.otfFeaturesApplied;
            this.tabAnchorCharacterPosition = other.tabAnchorCharacterPosition;
            this.reversedRanges = other.reversedRanges;
        }

        public override LayoutResult Layout(LayoutContext layoutContext) {
            UpdateFontAndText();
            LayoutArea area = layoutContext.GetArea();
            float[] margins = GetMargins();
            Rectangle layoutBox = ApplyMargins(area.GetBBox().Clone(), margins, false);
            Border[] borders = GetBorders();
            ApplyBorderBox(layoutBox, borders, false);
            MinMaxWidth countedMinMaxWidth = new MinMaxWidth(area.GetBBox().GetWidth() - layoutBox.GetWidth(), area.GetBBox
                ().GetWidth());
            AbstractWidthHandler widthHandler = new MaxSumWidthHandler(countedMinMaxWidth);
            occupiedArea = new LayoutArea(area.GetPageNumber(), new Rectangle(layoutBox.GetX(), layoutBox.GetY() + layoutBox
                .GetHeight(), 0, 0));
            bool anythingPlaced = false;
            int currentTextPos = text.start;
            float fontSize = (float)this.GetPropertyAsFloat(Property.FONT_SIZE);
            float textRise = (float)this.GetPropertyAsFloat(Property.TEXT_RISE);
            float? characterSpacing = this.GetPropertyAsFloat(Property.CHARACTER_SPACING);
            float? wordSpacing = this.GetPropertyAsFloat(Property.WORD_SPACING);
            float hScale = (float)this.GetProperty(Property.HORIZONTAL_SCALING, (float?)1f);
            ISplitCharacters splitCharacters = this.GetProperty<ISplitCharacters>(Property.SPLIT_CHARACTERS);
            float italicSkewAddition = true.Equals(GetPropertyAsBoolean(Property.ITALIC_SIMULATION)) ? ITALIC_ANGLE * 
                fontSize : 0;
            float boldSimulationAddition = true.Equals(GetPropertyAsBoolean(Property.BOLD_SIMULATION)) ? BOLD_SIMULATION_STROKE_COEFF
                 * fontSize : 0;
            line = new GlyphLine(text);
            line.start = line.end = -1;
            float[] ascenderDescender = CalculateAscenderDescender(font);
            float ascender = ascenderDescender[0];
            float descender = ascenderDescender[1];
            float currentLineAscender = 0;
            float currentLineDescender = 0;
            float currentLineHeight = 0;
            int initialLineTextPos = currentTextPos;
            float currentLineWidth = 0;
            int previousCharPos = -1;
            Glyph wordBreakGlyphAtLineEnding = null;
            char? tabAnchorCharacter = this.GetProperty<char?>(Property.TAB_ANCHOR);
            TextLayoutResult result = null;
            // true in situations like "\nHello World" or "Hello\nWorld" 
            bool isSplitForcedByNewLine = false;
            // needed in situation like "\nHello World" or " Hello World", when split occurs on first character, but we want to leave it on previous line  
            bool forcePartialSplitOnFirstChar = false;
            // true in situations like "Hello\nWorld"
            bool ignoreNewLineSymbol = false;
            // For example, if a first character is a RTL mark (U+200F), and the second is a newline, we need to break anyway
            int firstPrintPos = currentTextPos;
            while (firstPrintPos < text.end && NoPrint(text.Get(firstPrintPos))) {
                firstPrintPos++;
            }
            while (currentTextPos < text.end) {
                if (NoPrint(text.Get(currentTextPos))) {
                    if (line.start == -1) {
                        line.start = currentTextPos;
                    }
                    line.end = Math.Max(line.end, currentTextPos + 1);
                    currentTextPos++;
                    continue;
                }
                int nonBreakablePartEnd = text.end - 1;
                float nonBreakablePartFullWidth = 0;
                float nonBreakablePartWidthWhichDoesNotExceedAllowedWidth = 0;
                float nonBreakablePartMaxAscender = 0;
                float nonBreakablePartMaxDescender = 0;
                float nonBreakablePartMaxHeight = 0;
                int firstCharacterWhichExceedsAllowedWidth = -1;
                for (int ind = currentTextPos; ind < text.end; ind++) {
                    if (TextUtil.IsNewLine(text.Get(ind))) {
                        wordBreakGlyphAtLineEnding = text.Get(ind);
                        isSplitForcedByNewLine = true;
                        firstCharacterWhichExceedsAllowedWidth = ind + 1;
                        if (ind != firstPrintPos) {
                            ignoreNewLineSymbol = true;
                        }
                        else {
                            // Notice that in that case we do not need to ignore the new line symbol ('\n')
                            forcePartialSplitOnFirstChar = true;
                        }
                        break;
                    }
                    Glyph currentGlyph = text.Get(ind);
                    if (NoPrint(currentGlyph)) {
                        continue;
                    }
                    if (tabAnchorCharacter != null && tabAnchorCharacter == text.Get(ind).GetUnicode()) {
                        tabAnchorCharacterPosition = currentLineWidth + nonBreakablePartFullWidth;
                        tabAnchorCharacter = null;
                    }
                    float glyphWidth = GetCharWidth(currentGlyph, fontSize, hScale, characterSpacing, wordSpacing) / TEXT_SPACE_COEFF;
                    float xAdvance = previousCharPos != -1 ? text.Get(previousCharPos).GetXAdvance() : 0;
                    if (xAdvance != 0) {
                        xAdvance = ScaleXAdvance(xAdvance, fontSize, hScale) / TEXT_SPACE_COEFF;
                    }
                    if ((nonBreakablePartFullWidth + glyphWidth + xAdvance + italicSkewAddition + boldSimulationAddition) > layoutBox
                        .GetWidth() - currentLineWidth && firstCharacterWhichExceedsAllowedWidth == -1) {
                        firstCharacterWhichExceedsAllowedWidth = ind;
                        if (TextUtil.IsSpaceOrWhitespace(text.Get(ind))) {
                            wordBreakGlyphAtLineEnding = currentGlyph;
                            if (ind == firstPrintPos) {
                                forcePartialSplitOnFirstChar = true;
                                firstCharacterWhichExceedsAllowedWidth = ind + 1;
                                break;
                            }
                        }
                    }
                    if (firstCharacterWhichExceedsAllowedWidth == -1) {
                        nonBreakablePartWidthWhichDoesNotExceedAllowedWidth += glyphWidth + xAdvance;
                    }
                    nonBreakablePartFullWidth += glyphWidth + xAdvance;
                    nonBreakablePartMaxAscender = Math.Max(nonBreakablePartMaxAscender, ascender);
                    nonBreakablePartMaxDescender = Math.Min(nonBreakablePartMaxDescender, descender);
                    nonBreakablePartMaxHeight = (nonBreakablePartMaxAscender - nonBreakablePartMaxDescender) * fontSize / TEXT_SPACE_COEFF
                         + textRise;
                    previousCharPos = ind;
                    if (nonBreakablePartFullWidth + italicSkewAddition + boldSimulationAddition > layoutBox.GetWidth()) {
                        // we have extracted all the information we wanted and we do not want to continue.
                        // we will have to split the word anyway.
                        break;
                    }
                    if (splitCharacters.IsSplitCharacter(text, ind) || ind + 1 == text.end || splitCharacters.IsSplitCharacter
                        (text, ind + 1) && TextUtil.IsSpaceOrWhitespace(text.Get(ind + 1))) {
                        nonBreakablePartEnd = ind;
                        break;
                    }
                }
                if (firstCharacterWhichExceedsAllowedWidth == -1) {
                    // can fit the whole word in a line
                    if (line.start == -1) {
                        line.start = currentTextPos;
                    }
                    line.end = Math.Max(line.end, nonBreakablePartEnd + 1);
                    currentLineAscender = Math.Max(currentLineAscender, nonBreakablePartMaxAscender);
                    currentLineDescender = Math.Min(currentLineDescender, nonBreakablePartMaxDescender);
                    currentLineHeight = Math.Max(currentLineHeight, nonBreakablePartMaxHeight);
                    currentTextPos = nonBreakablePartEnd + 1;
                    currentLineWidth += nonBreakablePartFullWidth;
                    widthHandler.UpdateMinChildWidth(nonBreakablePartWidthWhichDoesNotExceedAllowedWidth);
                    widthHandler.UpdateMaxChildWidth(nonBreakablePartWidthWhichDoesNotExceedAllowedWidth);
                    anythingPlaced = true;
                }
                else {
                    // check if line height exceeds the allowed height
                    if (Math.Max(currentLineHeight, nonBreakablePartMaxHeight) > layoutBox.GetHeight()) {
                        ApplyBorderBox(occupiedArea.GetBBox(), borders, true);
                        ApplyMargins(occupiedArea.GetBBox(), margins, true);
                        // Force to place what we can
                        if (line.start == -1) {
                            line.start = currentTextPos;
                        }
                        line.end = Math.Max(line.end, firstCharacterWhichExceedsAllowedWidth - 1);
                        // the line does not fit because of height - full overflow
                        iText.Layout.Renderer.TextRenderer[] splitResult = Split(initialLineTextPos);
                        return new TextLayoutResult(LayoutResult.NOTHING, occupiedArea, splitResult[0], splitResult[1], this);
                    }
                    else {
                        // cannot fit a word as a whole
                        bool wordSplit = false;
                        bool hyphenationApplied = false;
                        HyphenationConfig hyphenationConfig = this.GetProperty<HyphenationConfig>(Property.HYPHENATION);
                        if (hyphenationConfig != null) {
                            int[] wordBounds = GetWordBoundsForHyphenation(text, currentTextPos, text.end, Math.Max(currentTextPos, firstCharacterWhichExceedsAllowedWidth
                                 - 1));
                            if (wordBounds != null) {
                                String word = text.ToUnicodeString(wordBounds[0], wordBounds[1]);
                                iText.Layout.Hyphenation.Hyphenation hyph = hyphenationConfig.Hyphenate(word);
                                if (hyph != null) {
                                    for (int i = hyph.Length() - 1; i >= 0; i--) {
                                        String pre = hyph.GetPreHyphenText(i);
                                        String pos = hyph.GetPostHyphenText(i);
                                        float currentHyphenationChoicePreTextWidth = GetGlyphLineWidth(ConvertToGlyphLine(pre + hyphenationConfig.
                                            GetHyphenSymbol()), fontSize, hScale, characterSpacing, wordSpacing);
                                        if (currentLineWidth + currentHyphenationChoicePreTextWidth + italicSkewAddition + boldSimulationAddition 
                                            <= layoutBox.GetWidth()) {
                                            hyphenationApplied = true;
                                            if (line.start == -1) {
                                                line.start = currentTextPos;
                                            }
                                            line.end = Math.Max(line.end, currentTextPos + pre.Length);
                                            GlyphLine lineCopy = line.Copy(line.start, line.end);
                                            lineCopy.Add(font.GetGlyph(hyphenationConfig.GetHyphenSymbol()));
                                            lineCopy.end++;
                                            line = lineCopy;
                                            // TODO these values are based on whole word. recalculate properly based on hyphenated part
                                            currentLineAscender = Math.Max(currentLineAscender, nonBreakablePartMaxAscender);
                                            currentLineDescender = Math.Min(currentLineDescender, nonBreakablePartMaxDescender);
                                            currentLineHeight = Math.Max(currentLineHeight, nonBreakablePartMaxHeight);
                                            currentLineWidth += currentHyphenationChoicePreTextWidth;
                                            widthHandler.UpdateMinChildWidth(currentHyphenationChoicePreTextWidth);
                                            widthHandler.UpdateMaxChildWidth(currentHyphenationChoicePreTextWidth);
                                            currentTextPos += pre.Length;
                                            break;
                                        }
                                    }
                                }
                            }
                        }
                        if ((nonBreakablePartFullWidth > layoutBox.GetWidth() && !anythingPlaced && !hyphenationApplied) || (forcePartialSplitOnFirstChar
                            )) {
                            // if the word is too long for a single line we will have to split it
                            wordSplit = !forcePartialSplitOnFirstChar;
                            if (line.start == -1) {
                                line.start = currentTextPos;
                            }
                            currentTextPos = firstCharacterWhichExceedsAllowedWidth;
                            line.end = Math.Max(line.end, firstCharacterWhichExceedsAllowedWidth);
                            if (wordSplit) {
                                currentLineAscender = Math.Max(currentLineAscender, nonBreakablePartMaxAscender);
                                currentLineDescender = Math.Min(currentLineDescender, nonBreakablePartMaxDescender);
                                currentLineHeight = Math.Max(currentLineHeight, nonBreakablePartMaxHeight);
                                currentLineWidth += nonBreakablePartWidthWhichDoesNotExceedAllowedWidth;
                                widthHandler.UpdateMinChildWidth(nonBreakablePartWidthWhichDoesNotExceedAllowedWidth);
                                widthHandler.UpdateMaxChildWidth(nonBreakablePartWidthWhichDoesNotExceedAllowedWidth);
                            }
                            else {
                                // process empty line (e.g. '\n')
                                currentLineAscender = ascender;
                                currentLineDescender = descender;
                                currentLineHeight = (currentLineAscender - currentLineDescender) * fontSize / TEXT_SPACE_COEFF + textRise;
                                currentLineWidth += GetCharWidth(line.Get(line.start), fontSize, hScale, characterSpacing, wordSpacing) / 
                                    TEXT_SPACE_COEFF;
                            }
                        }
                        if (line.end <= line.start) {
                            return new TextLayoutResult(LayoutResult.NOTHING, occupiedArea, null, this, this);
                        }
                        else {
                            result = new TextLayoutResult(LayoutResult.PARTIAL, occupiedArea, null, null).SetWordHasBeenSplit(wordSplit
                                );
                        }
                        break;
                    }
                }
            }
            // indicates whether the placing is forced while the layout result is LayoutResult.NOTHING
            bool isPlacingForcedWhileNothing = false;
            if (currentLineHeight > layoutBox.GetHeight()) {
                if (!true.Equals(GetPropertyAsBoolean(Property.FORCED_PLACEMENT))) {
                    ApplyBorderBox(occupiedArea.GetBBox(), borders, true);
                    ApplyMargins(occupiedArea.GetBBox(), margins, true);
                    return new TextLayoutResult(LayoutResult.NOTHING, occupiedArea, null, this, this);
                }
                else {
                    isPlacingForcedWhileNothing = true;
                }
            }
            yLineOffset = currentLineAscender * fontSize / TEXT_SPACE_COEFF;
            occupiedArea.GetBBox().MoveDown(currentLineHeight);
            occupiedArea.GetBBox().SetHeight(occupiedArea.GetBBox().GetHeight() + currentLineHeight);
            occupiedArea.GetBBox().SetWidth(Math.Max(occupiedArea.GetBBox().GetWidth(), currentLineWidth));
            layoutBox.SetHeight(area.GetBBox().GetHeight() - currentLineHeight);
            occupiedArea.GetBBox().SetWidth(occupiedArea.GetBBox().GetWidth() + italicSkewAddition + boldSimulationAddition
                );
            ApplyBorderBox(occupiedArea.GetBBox(), borders, true);
            ApplyMargins(occupiedArea.GetBBox(), margins, true);
            if (result == null) {
                result = new TextLayoutResult(LayoutResult.FULL, occupiedArea, null, null, isPlacingForcedWhileNothing ? this
                     : null);
            }
            else {
                iText.Layout.Renderer.TextRenderer[] split;
                if (ignoreNewLineSymbol) {
                    // ignore '\n'
                    split = SplitIgnoreFirstNewLine(currentTextPos);
                }
                else {
                    split = Split(currentTextPos);
                }
                result.SetSplitForcedByNewline(isSplitForcedByNewLine);
                result.SetSplitRenderer(split[0]);
                if (wordBreakGlyphAtLineEnding != null) {
                    split[0].SaveWordBreakIfNotYetSaved(wordBreakGlyphAtLineEnding);
                }
                // no sense to process empty renderer
                if (split[1].text.start != split[1].text.end) {
                    result.SetOverflowRenderer(split[1]);
                }
                else {
                    // LayoutResult with partial status should have non-null overflow renderer
                    result.SetStatus(LayoutResult.FULL);
                }
            }
            result.SetMinMaxWidth(countedMinMaxWidth);
            return result;
        }

        public virtual void ApplyOtf() {
            UpdateFontAndText();
            UnicodeScript? script = this.GetProperty<UnicodeScript?>(Property.FONT_SCRIPT);
            if (!otfFeaturesApplied) {
                if (script == null && TypographyUtils.IsTypographyModuleInitialized()) {
                    // Try to autodetect complex script.
                    ICollection<UnicodeScript> supportedScripts = TypographyUtils.GetSupportedScripts();
                    IDictionary<UnicodeScript, int?> scriptFrequency = new Dictionary<UnicodeScript, int?>();
                    for (int i = text.start; i < text.end; i++) {
                        int unicode = text.Get(i).GetUnicode();
                        if (unicode > -1) {
                            UnicodeScript glyphScript = iText.IO.Util.UnicodeScriptUtil.Of(unicode);
                            if (scriptFrequency.ContainsKey(glyphScript)) {
                                scriptFrequency[glyphScript] = scriptFrequency.Get(glyphScript) + 1;
                            }
                            else {
                                scriptFrequency[glyphScript] = 1;
                            }
                        }
                    }
                    int? max = 0;
                    KeyValuePair<UnicodeScript, int?>? selectedEntry = null;
                    foreach (KeyValuePair<UnicodeScript, int?> entry in scriptFrequency) {
                        UnicodeScript? entryScript = entry.Key;
                        if (entry.Value > max && !UnicodeScript.COMMON.Equals(entryScript) && !UnicodeScript.UNKNOWN.Equals(entryScript
                            ) && !UnicodeScript.INHERITED.Equals(entryScript)) {
                            max = entry.Value;
                            selectedEntry = entry;
                        }
                    }
                    if (selectedEntry != null) {
                        UnicodeScript selectScript = ((KeyValuePair<UnicodeScript, int?>)selectedEntry).Key;
                        if ((selectScript == UnicodeScript.ARABIC || selectScript == UnicodeScript.HEBREW) && parent is LineRenderer
                            ) {
                            SetProperty(Property.BASE_DIRECTION, BaseDirection.DEFAULT_BIDI);
                        }
                        if (supportedScripts != null && supportedScripts.Contains(selectScript)) {
                            script = selectScript;
                        }
                    }
                }
                if (HasOtfFont() && script != null) {
                    TypographyUtils.ApplyOtfScript(font.GetFontProgram(), text, script);
                }
                FontKerning fontKerning = (FontKerning)this.GetProperty<FontKerning?>(Property.FONT_KERNING, FontKerning.NO
                    );
                if (fontKerning == FontKerning.YES) {
                    TypographyUtils.ApplyKerning(font.GetFontProgram(), text);
                }
                otfFeaturesApplied = true;
            }
        }

        public override void Draw(DrawContext drawContext) {
            if (occupiedArea == null) {
                ILogger logger = LoggerFactory.GetLogger(typeof(iText.Layout.Renderer.TextRenderer));
                logger.Error(iText.IO.LogMessageConstant.OCCUPIED_AREA_HAS_NOT_BEEN_INITIALIZED);
                return;
            }
            // Set up marked content before super.draw so that annotations are placed within marked content
            PdfDocument document = drawContext.GetDocument();
            bool isTagged = drawContext.IsTaggingEnabled() && GetModelElement() is IAccessibleElement;
            bool isArtifact = false;
            TagTreePointer tagPointer = null;
            IAccessibleElement accessibleElement = null;
            if (isTagged) {
                accessibleElement = (IAccessibleElement)GetModelElement();
                PdfName role = accessibleElement.GetRole();
                if (role != null && !PdfName.Artifact.Equals(role)) {
                    tagPointer = document.GetTagStructureContext().GetAutoTaggingPointer();
                    if (!tagPointer.IsElementConnectedToTag(accessibleElement)) {
                        AccessibleAttributesApplier.ApplyLayoutAttributes(accessibleElement.GetRole(), this, document);
                    }
                    tagPointer.AddTag(accessibleElement, true);
                }
                else {
                    isTagged = false;
                    if (PdfName.Artifact.Equals(role)) {
                        isArtifact = true;
                    }
                }
            }
            base.Draw(drawContext);
            ApplyMargins(occupiedArea.GetBBox(), GetMargins(), false);
            ApplyBorderBox(occupiedArea.GetBBox(), false);
            bool isRelativePosition = IsRelativePosition();
            if (isRelativePosition) {
                ApplyRelativePositioningTranslation(false);
            }
            float leftBBoxX = occupiedArea.GetBBox().GetX();
            if (line.end > line.start || savedWordBreakAtLineEnding != null) {
                float fontSize = (float)this.GetPropertyAsFloat(Property.FONT_SIZE);
                TransparentColor fontColor = GetPropertyAsTransparentColor(Property.FONT_COLOR);
                int? textRenderingMode = this.GetProperty<int?>(Property.TEXT_RENDERING_MODE);
                float? textRise = this.GetPropertyAsFloat(Property.TEXT_RISE);
                float? characterSpacing = this.GetPropertyAsFloat(Property.CHARACTER_SPACING);
                float? wordSpacing = this.GetPropertyAsFloat(Property.WORD_SPACING);
                float? horizontalScaling = this.GetProperty<float?>(Property.HORIZONTAL_SCALING);
                float[] skew = this.GetProperty<float[]>(Property.SKEW);
                bool italicSimulation = true.Equals(GetPropertyAsBoolean(Property.ITALIC_SIMULATION));
                bool boldSimulation = true.Equals(GetPropertyAsBoolean(Property.BOLD_SIMULATION));
                float? strokeWidth = null;
                if (boldSimulation) {
                    textRenderingMode = PdfCanvasConstants.TextRenderingMode.FILL_STROKE;
                    strokeWidth = fontSize / 30;
                }
                PdfCanvas canvas = drawContext.GetCanvas();
                if (isTagged) {
                    canvas.OpenTag(tagPointer.GetTagReference());
                }
                else {
                    if (isArtifact) {
                        canvas.OpenTag(new CanvasArtifact());
                    }
                }
                BeginElementOpacityApplying(drawContext);
                canvas.SaveState().BeginText().SetFontAndSize(font, fontSize);
                if (skew != null && skew.Length == 2) {
                    canvas.SetTextMatrix(1, skew[0], skew[1], 1, leftBBoxX, GetYLine());
                }
                else {
                    if (italicSimulation) {
                        canvas.SetTextMatrix(1, 0, ITALIC_ANGLE, 1, leftBBoxX, GetYLine());
                    }
                    else {
                        canvas.MoveText(leftBBoxX, GetYLine());
                    }
                }
                if (textRenderingMode != PdfCanvasConstants.TextRenderingMode.FILL) {
                    canvas.SetTextRenderingMode((int)textRenderingMode);
                }
                if (textRenderingMode == PdfCanvasConstants.TextRenderingMode.STROKE || textRenderingMode == PdfCanvasConstants.TextRenderingMode
                    .FILL_STROKE) {
                    if (strokeWidth == null) {
                        strokeWidth = this.GetPropertyAsFloat(Property.STROKE_WIDTH);
                    }
                    if (strokeWidth != null && strokeWidth != 1f) {
                        canvas.SetLineWidth((float)strokeWidth);
                    }
                    Color strokeColor = GetPropertyAsColor(Property.STROKE_COLOR);
                    if (strokeColor == null && fontColor != null) {
                        strokeColor = fontColor.GetColor();
                    }
                    if (strokeColor != null) {
                        canvas.SetStrokeColor(strokeColor);
                    }
                }
                if (fontColor != null) {
                    canvas.SetFillColor(fontColor.GetColor());
                    fontColor.ApplyFillTransparency(canvas);
                }
                if (textRise != null && textRise != 0) {
                    canvas.SetTextRise((float)textRise);
                }
                if (characterSpacing != null && characterSpacing != 0) {
                    canvas.SetCharacterSpacing((float)characterSpacing);
                }
                if (wordSpacing != null && wordSpacing != 0) {
                    canvas.SetWordSpacing((float)wordSpacing);
                }
                if (horizontalScaling != null && horizontalScaling != 1) {
                    canvas.SetHorizontalScaling((float)horizontalScaling * 100);
                }
<<<<<<< HEAD
                GlyphLine.IGlyphLineFilter filter = new _IGlyphLineFilter_596();
=======
                GlyphLine.IGlyphLineFilter filter = new _IGlyphLineFilter_606();
>>>>>>> de6ef132
                bool appearanceStreamLayout = true.Equals(GetPropertyAsBoolean(Property.APPEARANCE_STREAM_LAYOUT));
                if (GetReversedRanges() != null) {
                    bool writeReversedChars = !appearanceStreamLayout;
                    List<int> removedIds = new List<int>();
                    for (int i = line.start; i < line.end; i++) {
                        if (!filter.Accept(line.Get(i))) {
                            removedIds.Add(i);
                        }
                    }
                    foreach (int[] range in GetReversedRanges()) {
                        UpdateRangeBasedOnRemovedCharacters(removedIds, range);
                    }
                    line = line.Filter(filter);
                    if (writeReversedChars) {
                        canvas.ShowText(line, new TextRenderer.ReversedCharsIterator(reversedRanges, line).SetUseReversed(true));
                    }
                    else {
                        canvas.ShowText(line);
                    }
                }
                else {
                    if (appearanceStreamLayout) {
                        line.SetActualText(line.start, line.end, null);
                    }
                    canvas.ShowText(line.Filter(filter));
                }
                if (savedWordBreakAtLineEnding != null) {
                    canvas.ShowText(savedWordBreakAtLineEnding);
                }
                canvas.EndText().RestoreState();
                EndElementOpacityApplying(drawContext);
                Object underlines = this.GetProperty<Object>(Property.UNDERLINE);
                if (underlines is IList) {
                    foreach (Object underline in (IList)underlines) {
                        if (underline is Underline) {
                            DrawSingleUnderline((Underline)underline, fontColor, canvas, fontSize, italicSimulation ? ITALIC_ANGLE : 0
                                );
                        }
                    }
                }
                else {
                    if (underlines is Underline) {
                        DrawSingleUnderline((Underline)underlines, fontColor, canvas, fontSize, italicSimulation ? ITALIC_ANGLE : 
                            0);
                    }
                }
                if (isTagged || isArtifact) {
                    canvas.CloseTag();
                }
            }
            if (isRelativePosition) {
                ApplyRelativePositioningTranslation(false);
            }
            ApplyBorderBox(occupiedArea.GetBBox(), true);
            ApplyMargins(occupiedArea.GetBBox(), GetMargins(), true);
            if (isTagged) {
                tagPointer.MoveToParent();
                if (isLastRendererForModelElement) {
                    tagPointer.RemoveElementConnectionToTag(accessibleElement);
                }
            }
        }

<<<<<<< HEAD
        private sealed class _IGlyphLineFilter_596 : GlyphLine.IGlyphLineFilter {
            public _IGlyphLineFilter_596() {
=======
        private sealed class _IGlyphLineFilter_606 : GlyphLine.IGlyphLineFilter {
            public _IGlyphLineFilter_606() {
>>>>>>> de6ef132
            }

            public bool Accept(Glyph glyph) {
                return !iText.Layout.Renderer.TextRenderer.NoPrint(glyph);
            }
        }

        public override void DrawBackground(DrawContext drawContext) {
            Background background = this.GetProperty<Background>(Property.BACKGROUND);
            float? textRise = this.GetPropertyAsFloat(Property.TEXT_RISE);
            Rectangle bBox = GetOccupiedAreaBBox();
            Rectangle backgroundArea = ApplyMargins(bBox, false);
            float bottomBBoxY = backgroundArea.GetY();
            float leftBBoxX = backgroundArea.GetX();
            if (background != null) {
                bool isTagged = drawContext.IsTaggingEnabled() && GetModelElement() is IAccessibleElement;
                PdfCanvas canvas = drawContext.GetCanvas();
                if (isTagged) {
                    canvas.OpenTag(new CanvasArtifact());
                }
                canvas.SaveState().SetFillColor(background.GetColor());
                canvas.Rectangle(leftBBoxX - background.GetExtraLeft(), bottomBBoxY + (float)textRise - background.GetExtraBottom
                    (), backgroundArea.GetWidth() + background.GetExtraLeft() + background.GetExtraRight(), backgroundArea
                    .GetHeight() - (float)textRise + background.GetExtraTop() + background.GetExtraBottom());
                canvas.Fill().RestoreState();
                if (isTagged) {
                    canvas.CloseTag();
                }
            }
        }

        /// <summary>
        /// Trims any whitespace characters from the start of the
        /// <see cref="iText.IO.Font.Otf.GlyphLine"/>
        /// to be rendered.
        /// </summary>
        public virtual void TrimFirst() {
            UpdateFontAndText();
            if (text != null) {
                Glyph glyph;
                while (text.start < text.end && TextUtil.IsSpaceOrWhitespace(glyph = text.Get(text.start)) && !TextUtil.IsNewLine
                    (glyph)) {
                    text.start++;
                }
            }
        }

        /// <summary>
        /// Trims any whitespace characters from the end of the rendered
        /// <see cref="iText.IO.Font.Otf.GlyphLine"/>
        /// .
        /// </summary>
        /// <returns>the amount of space in points which the text was trimmed by</returns>
        [System.ObsoleteAttribute(@"visibility will be changed to package.")]
        public virtual float TrimLast() {
            float trimmedSpace = 0;
            if (line.end <= 0) {
                return trimmedSpace;
            }
            float fontSize = (float)this.GetPropertyAsFloat(Property.FONT_SIZE);
            float? characterSpacing = this.GetPropertyAsFloat(Property.CHARACTER_SPACING);
            float? wordSpacing = this.GetPropertyAsFloat(Property.WORD_SPACING);
            float hScale = (float)this.GetPropertyAsFloat(Property.HORIZONTAL_SCALING, 1f);
            int firstNonSpaceCharIndex = line.end - 1;
            while (firstNonSpaceCharIndex >= line.start) {
                Glyph currentGlyph = line.Get(firstNonSpaceCharIndex);
                if (!TextUtil.IsSpaceOrWhitespace(currentGlyph)) {
                    break;
                }
                SaveWordBreakIfNotYetSaved(currentGlyph);
                float currentCharWidth = GetCharWidth(currentGlyph, fontSize, hScale, characterSpacing, wordSpacing) / TEXT_SPACE_COEFF;
                float xAdvance = firstNonSpaceCharIndex > line.start ? ScaleXAdvance(line.Get(firstNonSpaceCharIndex - 1).
                    GetXAdvance(), fontSize, hScale) / TEXT_SPACE_COEFF : 0;
                trimmedSpace += currentCharWidth - xAdvance;
                occupiedArea.GetBBox().SetWidth(occupiedArea.GetBBox().GetWidth() - currentCharWidth);
                firstNonSpaceCharIndex--;
            }
            line.end = firstNonSpaceCharIndex + 1;
            return trimmedSpace;
        }

        /// <summary>Gets the maximum offset above the base line that this Text extends to.</summary>
        /// <returns>
        /// the upwards vertical offset of this
        /// <see cref="iText.Layout.Element.Text"/>
        /// </returns>
        public virtual float GetAscent() {
            return yLineOffset;
        }

        /// <summary>Gets the maximum offset below the base line that this Text extends to.</summary>
        /// <returns>
        /// the downwards vertical offset of this
        /// <see cref="iText.Layout.Element.Text"/>
        /// </returns>
        public virtual float GetDescent() {
            return -(occupiedArea.GetBBox().GetHeight() - yLineOffset - (float)this.GetPropertyAsFloat(Property.TEXT_RISE
                ));
        }

        /// <summary>
        /// Gets the position on the canvas of the imaginary horizontal line upon which
        /// the
        /// <see cref="iText.Layout.Element.Text"/>
        /// 's contents will be written.
        /// </summary>
        /// <returns>
        /// the y position of this text on the
        /// <see cref="DrawContext"/>
        /// </returns>
        public virtual float GetYLine() {
            return occupiedArea.GetBBox().GetY() + occupiedArea.GetBBox().GetHeight() - yLineOffset - (float)this.GetPropertyAsFloat
                (Property.TEXT_RISE);
        }

        /// <summary>Moves the vertical position to the parameter's value.</summary>
        /// <param name="y">the new vertical position of the Text</param>
        public virtual void MoveYLineTo(float y) {
            float curYLine = GetYLine();
            float delta = y - curYLine;
            occupiedArea.GetBBox().SetY(occupiedArea.GetBBox().GetY() + delta);
        }

        /// <summary>
        /// Manually sets the contents of the Text's representation on the canvas,
        /// regardless of the Text's own contents.
        /// </summary>
        /// <param name="text">the replacement text</param>
        public virtual void SetText(String text) {
            strToBeConverted = text;
            //strToBeConverted will be null after next method.
            UpdateFontAndText();
        }

        /// <summary>
        /// Manually sets a GlyphLine to be rendered with a specific start and end
        /// point.
        /// </summary>
        /// <param name="text">
        /// a
        /// <see cref="iText.IO.Font.Otf.GlyphLine"/>
        /// </param>
        /// <param name="leftPos">the leftmost end of the GlyphLine</param>
        /// <param name="rightPos">the rightmost end of the GlyphLine</param>
        public virtual void SetText(GlyphLine text, int leftPos, int rightPos) {
            this.text = new GlyphLine(text);
            this.text.start = leftPos;
            this.text.end = rightPos;
            this.otfFeaturesApplied = false;
        }

        public virtual GlyphLine GetText() {
            UpdateFontAndText();
            return text;
        }

        /// <summary>The length of the whole text assigned to this renderer.</summary>
        /// <returns>the text length</returns>
        public virtual int Length() {
            return text == null ? 0 : text.end - text.start;
        }

        public override String ToString() {
            return line != null ? line.ToString() : null;
        }

        /// <summary>Gets char code at given position for the text belonging to this renderer.</summary>
        /// <param name="pos">the position in range [0; length())</param>
        /// <returns>Unicode char code</returns>
        public virtual int CharAt(int pos) {
            return text.Get(pos + text.start).GetUnicode();
        }

        public virtual float GetTabAnchorCharacterPosition() {
            return tabAnchorCharacterPosition;
        }

        public override IRenderer GetNextRenderer() {
            return new iText.Layout.Renderer.TextRenderer((Text)modelElement, null);
        }

        internal virtual IList<int[]> GetReversedRanges() {
            return reversedRanges;
        }

        internal virtual IList<int[]> InitReversedRanges() {
            if (reversedRanges == null) {
                reversedRanges = new List<int[]>();
            }
            return reversedRanges;
        }

        internal virtual iText.Layout.Renderer.TextRenderer RemoveReversedRanges() {
            reversedRanges = null;
            return this;
        }

        [System.ObsoleteAttribute(@"Use iText.IO.Util.TextUtil.IsNewLine(iText.IO.Font.Otf.Glyph) instead.")]
        protected internal static bool IsNewLine(GlyphLine text, int ind) {
            return TextUtil.IsNewLine(text.Get(ind));
        }

        internal static float[] CalculateAscenderDescender(PdfFont font) {
            FontMetrics fontMetrics = font.GetFontProgram().GetFontMetrics();
            float ascender;
            float descender;
            if (fontMetrics.GetWinAscender() == 0 || fontMetrics.GetWinDescender() == 0 || fontMetrics.GetTypoAscender
                () == fontMetrics.GetWinAscender() && fontMetrics.GetTypoDescender() == fontMetrics.GetWinDescender()) {
                ascender = fontMetrics.GetTypoAscender() * TYPO_ASCENDER_SCALE_COEFF;
                descender = fontMetrics.GetTypoDescender() * TYPO_ASCENDER_SCALE_COEFF;
            }
            else {
                ascender = fontMetrics.GetWinAscender();
                descender = fontMetrics.GetWinDescender();
            }
            return new float[] { ascender, descender };
        }

        private iText.Layout.Renderer.TextRenderer[] SplitIgnoreFirstNewLine(int currentTextPos) {
            if (text.Get(currentTextPos).GetUnicode() == '\r') {
                int next = currentTextPos + 1 < text.end ? text.Get(currentTextPos + 1).GetUnicode() : -1;
                if (next == '\n') {
                    return Split(currentTextPos + 2);
                }
                else {
                    return Split(currentTextPos + 1);
                }
            }
            else {
                return Split(currentTextPos + 1);
            }
        }

        private GlyphLine ConvertToGlyphLine(String text) {
            return font.CreateGlyphLine(text);
        }

        private bool HasOtfFont() {
            return font is PdfType0Font && font.GetFontProgram() is TrueTypeFont;
        }

        protected internal override float? GetFirstYLineRecursively() {
            return GetYLine();
        }

        /// <summary>
        /// Returns the length of the
        /// <see cref="line">line</see>
        /// which is the result of the layout call.
        /// </summary>
        /// <returns>the length of the line</returns>
        protected internal virtual int LineLength() {
            return line.end > 0 ? line.end - line.start : 0;
        }

        protected internal virtual int BaseCharactersCount() {
            int count = 0;
            for (int i = line.start; i < line.end; i++) {
                Glyph glyph = line.Get(i);
                if (!glyph.HasPlacement()) {
                    count++;
                }
            }
            return count;
        }

        internal override MinMaxWidth GetMinMaxWidth(float availableWidth) {
            TextLayoutResult result = (TextLayoutResult)Layout(new LayoutContext(new LayoutArea(1, new Rectangle(availableWidth
                , AbstractRenderer.INF))));
            return result.GetNotNullMinMaxWidth(availableWidth);
        }

        protected internal virtual int GetNumberOfSpaces() {
            if (line.end <= 0) {
                return 0;
            }
            int spaces = 0;
            for (int i = line.start; i < line.end; i++) {
                Glyph currentGlyph = line.Get(i);
                if (currentGlyph.GetUnicode() == ' ') {
                    spaces++;
                }
            }
            return spaces;
        }

        protected internal virtual iText.Layout.Renderer.TextRenderer CreateSplitRenderer() {
            return (iText.Layout.Renderer.TextRenderer)GetNextRenderer();
        }

        protected internal virtual iText.Layout.Renderer.TextRenderer CreateOverflowRenderer() {
            return (iText.Layout.Renderer.TextRenderer)GetNextRenderer();
        }

        protected internal virtual iText.Layout.Renderer.TextRenderer[] Split(int initialOverflowTextPos) {
            iText.Layout.Renderer.TextRenderer splitRenderer = CreateSplitRenderer();
            splitRenderer.SetText(text, text.start, initialOverflowTextPos);
            splitRenderer.font = font;
            splitRenderer.line = line;
            splitRenderer.occupiedArea = occupiedArea.Clone();
            splitRenderer.parent = parent;
            splitRenderer.yLineOffset = yLineOffset;
            splitRenderer.otfFeaturesApplied = otfFeaturesApplied;
            splitRenderer.isLastRendererForModelElement = false;
            splitRenderer.AddAllProperties(GetOwnProperties());
            iText.Layout.Renderer.TextRenderer overflowRenderer = CreateOverflowRenderer();
            overflowRenderer.SetText(text, initialOverflowTextPos, text.end);
            overflowRenderer.font = font;
            overflowRenderer.otfFeaturesApplied = otfFeaturesApplied;
            overflowRenderer.parent = parent;
            overflowRenderer.AddAllProperties(GetOwnProperties());
            return new iText.Layout.Renderer.TextRenderer[] { splitRenderer, overflowRenderer };
        }

        [Obsolete]
        protected internal virtual void DrawSingleUnderline(Underline underline, Color fontStrokeColor, PdfCanvas 
            canvas, float fontSize, float italicAngleTan) {
            DrawSingleUnderline(underline, new TransparentColor(fontStrokeColor), canvas, fontSize, italicAngleTan);
        }

        protected internal virtual void DrawSingleUnderline(Underline underline, TransparentColor fontStrokeColor, 
            PdfCanvas canvas, float fontSize, float italicAngleTan) {
            TransparentColor underlineColor = underline.GetColor() != null ? new TransparentColor(underline.GetColor()
                , underline.GetOpacity()) : fontStrokeColor;
            canvas.SaveState();
            if (underlineColor != null) {
                canvas.SetStrokeColor(underlineColor.GetColor());
                underlineColor.ApplyStrokeTransparency(canvas);
            }
            canvas.SetLineCapStyle(underline.GetLineCapStyle());
            float underlineThickness = underline.GetThickness(fontSize);
            if (underlineThickness != 0) {
                canvas.SetLineWidth(underlineThickness);
                float yLine = GetYLine();
                float underlineYPosition = underline.GetYPosition(fontSize) + yLine;
                float italicWidthSubstraction = .5f * fontSize * italicAngleTan;
                canvas.MoveTo(occupiedArea.GetBBox().GetX(), underlineYPosition).LineTo(occupiedArea.GetBBox().GetX() + occupiedArea
                    .GetBBox().GetWidth() - italicWidthSubstraction, underlineYPosition).Stroke();
            }
            canvas.RestoreState();
        }

        protected internal virtual float CalculateLineWidth() {
            return GetGlyphLineWidth(line, (float)this.GetPropertyAsFloat(Property.FONT_SIZE), (float)this.GetPropertyAsFloat
                (Property.HORIZONTAL_SCALING, 1f), this.GetPropertyAsFloat(Property.CHARACTER_SPACING), this.GetPropertyAsFloat
                (Property.WORD_SPACING));
        }

        /// <summary>
        /// Resolve
        /// <see cref="iText.Layout.Properties.Property.FONT"/>
        /// string value.
        /// </summary>
        /// <param name="addTo">add all processed renderers to.</param>
        /// <returns>
        /// true, if new
        /// <see cref="TextRenderer"/>
        /// has been created.
        /// </returns>
        protected internal virtual bool ResolveFonts(IList<IRenderer> addTo) {
            Object font = this.GetProperty<Object>(Property.FONT);
            if (font is PdfFont) {
                addTo.Add(this);
                return false;
            }
            else {
                if (font is String) {
                    FontProvider provider = this.GetProperty<FontProvider>(Property.FONT_PROVIDER);
                    if (provider == null) {
                        throw new InvalidOperationException("Invalid font type. FontProvider expected. Cannot resolve font with string value"
                            );
                    }
                    FontCharacteristics fc = CreateFontCharacteristics();
                    FontSelectorStrategy strategy = provider.GetStrategy(strToBeConverted, FontFamilySplitter.SplitFontFamily(
                        (String)font), fc);
                    while (!strategy.EndOfText()) {
                        iText.Layout.Renderer.TextRenderer textRenderer = new iText.Layout.Renderer.TextRenderer(this);
                        textRenderer.SetGlyphLineAndFont(strategy.NextGlyphs(), strategy.GetCurrentFont());
                        addTo.Add(textRenderer);
                    }
                    return true;
                }
                else {
                    throw new InvalidOperationException("Invalid font type.");
                }
            }
        }

        internal static void UpdateRangeBasedOnRemovedCharacters(List<int> removedIds, int[] range) {
            int shift = NumberOfElementsLessThan(removedIds, range[0]);
            range[0] -= shift;
            shift = NumberOfElementsLessThanOrEqual(removedIds, range[1] - 1);
            range[1] -= shift;
        }

        private static int NumberOfElementsLessThan(List<int> numbers, int n) {
            int x = numbers.BinarySearch(n);
            if (x >= 0) {
                return x;
            }
            else {
                return -x - 1;
            }
        }

        private static int NumberOfElementsLessThanOrEqual(List<int> numbers, int n) {
            int x = numbers.BinarySearch(n);
            if (x >= 0) {
                return x + 1;
            }
            else {
                return -x - 1;
            }
        }

        private static bool NoPrint(Glyph g) {
            if (!g.HasValidUnicode()) {
                return false;
            }
            int c = g.GetUnicode();
            return TextUtil.IsNonPrintable(c);
        }

        private float GetCharWidth(Glyph g, float fontSize, float? hScale, float? characterSpacing, float? wordSpacing
            ) {
            if (hScale == null) {
                hScale = 1f;
            }
            float resultWidth = g.GetWidth() * fontSize * (float)hScale;
            if (characterSpacing != null) {
                resultWidth += (float)characterSpacing * (float)hScale * TEXT_SPACE_COEFF;
            }
            if (wordSpacing != null && g.GetUnicode() == ' ') {
                resultWidth += (float)wordSpacing * (float)hScale * TEXT_SPACE_COEFF;
            }
            return resultWidth;
        }

        private float ScaleXAdvance(float xAdvance, float fontSize, float? hScale) {
            return xAdvance * fontSize * (float)hScale;
        }

        private float GetGlyphLineWidth(GlyphLine glyphLine, float fontSize, float hScale, float? characterSpacing
            , float? wordSpacing) {
            float width = 0;
            for (int i = glyphLine.start; i < glyphLine.end; i++) {
                if (!NoPrint(glyphLine.Get(i))) {
                    float charWidth = GetCharWidth(glyphLine.Get(i), fontSize, hScale, characterSpacing, wordSpacing);
                    width += charWidth;
                    float xAdvance = (i != glyphLine.start) ? ScaleXAdvance(glyphLine.Get(i - 1).GetXAdvance(), fontSize, hScale
                        ) : 0;
                    width += xAdvance;
                }
            }
            return width / TEXT_SPACE_COEFF;
        }

        private int[] GetWordBoundsForHyphenation(GlyphLine text, int leftTextPos, int rightTextPos, int wordMiddleCharPos
            ) {
            while (wordMiddleCharPos >= leftTextPos && !IsGlyphPartOfWordForHyphenation(text.Get(wordMiddleCharPos)) &&
                 !TextUtil.IsUni0020(text.Get(wordMiddleCharPos))) {
                wordMiddleCharPos--;
            }
            if (wordMiddleCharPos >= leftTextPos) {
                int left = wordMiddleCharPos;
                while (left >= leftTextPos && IsGlyphPartOfWordForHyphenation(text.Get(left))) {
                    left--;
                }
                int right = wordMiddleCharPos;
                while (right < rightTextPos && IsGlyphPartOfWordForHyphenation(text.Get(right))) {
                    right++;
                }
                return new int[] { left + 1, right };
            }
            else {
                return null;
            }
        }

        private bool IsGlyphPartOfWordForHyphenation(Glyph g) {
            return char.IsLetter((char)g.GetUnicode()) || char.IsDigit((char)g.GetUnicode()) || '\u00ad' == g.GetUnicode
                ();
        }

        private void UpdateFontAndText() {
            if (strToBeConverted != null) {
                font = GetPropertyAsFont(Property.FONT);
                text = ConvertToGlyphLine(strToBeConverted);
                otfFeaturesApplied = false;
                strToBeConverted = null;
            }
        }

        private void SetGlyphLineAndFont(IList<Glyph> glyphs, PdfFont font) {
            this.text = new GlyphLine(glyphs);
            this.font = font;
            this.otfFeaturesApplied = false;
            this.strToBeConverted = null;
            SetProperty(Property.FONT, font);
        }

        private void SaveWordBreakIfNotYetSaved(Glyph wordBreak) {
            if (savedWordBreakAtLineEnding == null) {
                if (TextUtil.IsNewLine(wordBreak)) {
                    wordBreak = font.GetGlyph('\u0020');
                }
                // we don't want to print '\n' in content stream
                // it's word-break character at the end of the line, which we want to save after trimming 
                savedWordBreakAtLineEnding = new GlyphLine(JavaCollectionsUtil.SingletonList<Glyph>(wordBreak));
            }
        }

        private class ReversedCharsIterator : IEnumerator<GlyphLine.GlyphLinePart> {
            private IList<int> outStart;

            private IList<int> outEnd;

            private IList<bool> reversed;

            private int currentInd = 0;

            private bool useReversed;

            public ReversedCharsIterator(IList<int[]> reversedRange, GlyphLine line) {
                outStart = new List<int>();
                outEnd = new List<int>();
                reversed = new List<bool>();
                if (reversedRange != null) {
                    if (reversedRange[0][0] > 0) {
                        outStart.Add(0);
                        outEnd.Add(reversedRange[0][0]);
                        reversed.Add(false);
                    }
                    for (int i = 0; i < reversedRange.Count; i++) {
                        int[] range = reversedRange[i];
                        outStart.Add(range[0]);
                        outEnd.Add(range[1] + 1);
                        reversed.Add(true);
                        if (i != reversedRange.Count - 1) {
                            outStart.Add(range[1] + 1);
                            outEnd.Add(reversedRange[i + 1][0]);
                            reversed.Add(false);
                        }
                    }
                    int lastIndex = reversedRange[reversedRange.Count - 1][1];
                    if (lastIndex < line.Size() - 1) {
                        outStart.Add(lastIndex + 1);
                        outEnd.Add(line.Size());
                        reversed.Add(false);
                    }
                }
                else {
                    outStart.Add(line.start);
                    outEnd.Add(line.end);
                    reversed.Add(false);
                }
            }

            public virtual TextRenderer.ReversedCharsIterator SetUseReversed(bool useReversed) {
                this.useReversed = useReversed;
                return this;
            }

            public virtual bool HasNext() {
                return currentInd < outStart.Count;
            }

            public virtual GlyphLine.GlyphLinePart Next() {
                GlyphLine.GlyphLinePart part = new GlyphLine.GlyphLinePart(outStart[currentInd], outEnd[currentInd]).SetReversed
                    (useReversed && reversed[currentInd]);
                currentInd++;
                return part;
            }

            public virtual void Remove() {
                throw new InvalidOperationException("Operation not supported");
            }

            public void Dispose() {
                
            }
            
            public bool MoveNext() {
                if (!HasNext()) {
                    return false;
                }
                
                Current = Next();
                return true;
            }
            
            public void Reset() {
                throw new System.NotSupportedException();
            }
            
            public GlyphLine.GlyphLinePart Current { get; private set; }
            
            object IEnumerator.Current {
                get { return Current; }
            }
        }
    }
}<|MERGE_RESOLUTION|>--- conflicted
+++ resolved
@@ -588,11 +588,7 @@
                 if (horizontalScaling != null && horizontalScaling != 1) {
                     canvas.SetHorizontalScaling((float)horizontalScaling * 100);
                 }
-<<<<<<< HEAD
-                GlyphLine.IGlyphLineFilter filter = new _IGlyphLineFilter_596();
-=======
-                GlyphLine.IGlyphLineFilter filter = new _IGlyphLineFilter_606();
->>>>>>> de6ef132
+                GlyphLine.IGlyphLineFilter filter = new _IGlyphLineFilter_616();
                 bool appearanceStreamLayout = true.Equals(GetPropertyAsBoolean(Property.APPEARANCE_STREAM_LAYOUT));
                 if (GetReversedRanges() != null) {
                     bool writeReversedChars = !appearanceStreamLayout;
@@ -656,13 +652,8 @@
             }
         }
 
-<<<<<<< HEAD
-        private sealed class _IGlyphLineFilter_596 : GlyphLine.IGlyphLineFilter {
-            public _IGlyphLineFilter_596() {
-=======
-        private sealed class _IGlyphLineFilter_606 : GlyphLine.IGlyphLineFilter {
-            public _IGlyphLineFilter_606() {
->>>>>>> de6ef132
+        private sealed class _IGlyphLineFilter_616 : GlyphLine.IGlyphLineFilter {
+            public _IGlyphLineFilter_616() {
             }
 
             public bool Accept(Glyph glyph) {
