/*

This file is part of the iText (R) project.
Copyright (c) 1998-2016 iText Group NV
Authors: Bruno Lowagie, Paulo Soares, et al.

This program is free software; you can redistribute it and/or modify
it under the terms of the GNU Affero General Public License version 3
as published by the Free Software Foundation with the addition of the
following permission added to Section 15 as permitted in Section 7(a):
FOR ANY PART OF THE COVERED WORK IN WHICH THE COPYRIGHT IS OWNED BY
ITEXT GROUP. ITEXT GROUP DISCLAIMS THE WARRANTY OF NON INFRINGEMENT
OF THIRD PARTY RIGHTS

This program is distributed in the hope that it will be useful, but
WITHOUT ANY WARRANTY; without even the implied warranty of MERCHANTABILITY
or FITNESS FOR A PARTICULAR PURPOSE.
See the GNU Affero General Public License for more details.
You should have received a copy of the GNU Affero General Public License
along with this program; if not, see http://www.gnu.org/licenses or write to
the Free Software Foundation, Inc., 51 Franklin Street, Fifth Floor,
Boston, MA, 02110-1301 USA, or download the license from the following URL:
http://itextpdf.com/terms-of-use/

The interactive user interfaces in modified source and object code versions
of this program must display Appropriate Legal Notices, as required under
Section 5 of the GNU Affero General Public License.

In accordance with Section 7(b) of the GNU Affero General Public License,
a covered work must retain the producer line in every PDF that is created
or manipulated using iText.

You can be released from the requirements of the license by purchasing
a commercial license. Buying such a license is mandatory as soon as you
develop commercial activities involving the iText software without
disclosing the source code of your own applications.
These activities include: offering paid services to customers as an ASP,
serving PDFs on the fly in a web application, shipping iText with a closed
source product.

For more information, please contact iText Software Corp. at this
address: sales@itextpdf.com
*/
using System;
using iText.Kernel.Pdf;
using iText.Kernel.Pdf.Tagutils;
using iText.Layout.Element;
using iText.Layout.Layout;
using iText.Layout.Properties;

namespace iText.Layout.Renderer {
    public class ListItemRenderer : DivRenderer {
        protected internal IRenderer symbolRenderer;

        protected internal float symbolAreaWidth;

        private bool symbolAddedInside;

        /// <summary>Creates a ListItemRenderer from its corresponding layout object.</summary>
        /// <param name="modelElement">
        /// the
        /// <see cref="iText.Layout.Element.ListItem"/>
        /// which this object should manage
        /// </param>
        public ListItemRenderer(ListItem modelElement)
            : base(modelElement) {
        }

        public virtual void AddSymbolRenderer(IRenderer symbolRenderer, float symbolAreaWidth) {
            this.symbolRenderer = symbolRenderer;
            this.symbolAreaWidth = symbolAreaWidth;
        }

        public override LayoutResult Layout(LayoutContext layoutContext) {
            if (symbolRenderer != null && this.GetProperty<Object>(Property.HEIGHT) == null) {
                // TODO this is actually MinHeight.
                SetProperty(Property.MIN_HEIGHT, symbolRenderer.GetOccupiedArea().GetBBox().GetHeight());
            }
<<<<<<< HEAD
            ListSymbolPosition symbolPosition = GetProperty(Property.LIST_SYMBOL_POSITION);
            if (symbolPosition == ListSymbolPosition.INSIDE) {
                if (childRenderers.Count > 0 && childRenderers[0] is ParagraphRenderer) {
                    ParagraphRenderer paragraphRenderer = (ParagraphRenderer)childRenderers[0];
                    float? symbolIndent = this.GetPropertyAsFloat(Property.LIST_SYMBOL_INDENT);
                    if (symbolIndent != null) {
                        symbolRenderer.SetProperty(Property.MARGIN_RIGHT, symbolIndent);
                    }
                    paragraphRenderer.childRenderers.Add(0, symbolRenderer);
                    symbolAddedInside = true;
                }
                else {
                    if (childRenderers.Count > 0 && childRenderers[0] is ImageRenderer) {
                        IRenderer paragraphRenderer = new Paragraph().SetMargin(0).CreateRendererSubTree();
                        float? symbolIndent = this.GetPropertyAsFloat(Property.LIST_SYMBOL_INDENT);
                        if (symbolIndent != null) {
                            symbolRenderer.SetProperty(Property.MARGIN_RIGHT, symbolIndent);
                        }
                        paragraphRenderer.AddChild(symbolRenderer);
                        paragraphRenderer.AddChild(childRenderers[0]);
                        childRenderers[0] = paragraphRenderer;
                        symbolAddedInside = true;
                    }
                }
                if (!symbolAddedInside) {
                    IRenderer paragraphRenderer = new Paragraph().SetMargin(0).CreateRendererSubTree();
                    float? symbolIndent = this.GetPropertyAsFloat(Property.LIST_SYMBOL_INDENT);
                    if (symbolIndent != null) {
                        symbolRenderer.SetProperty(Property.MARGIN_RIGHT, symbolIndent);
                    }
                    paragraphRenderer.AddChild(symbolRenderer);
                    childRenderers.Add(0, paragraphRenderer);
                    symbolAddedInside = true;
                }
            }
            return base.Layout(layoutContext);
=======
            LayoutResult result = base.Layout(layoutContext);
            if (LayoutResult.PARTIAL == result.GetStatus()) {
                result.GetOverflowRenderer().DeleteOwnProperty(Property.MIN_HEIGHT);
            }
            return result;
>>>>>>> ea1c41b9
        }

        public override void Draw(DrawContext drawContext) {
            bool isTagged = drawContext.IsTaggingEnabled() && GetModelElement() is IAccessibleElement;
            TagTreePointer tagPointer = null;
            if (isTagged) {
                tagPointer = drawContext.GetDocument().GetTagStructureContext().GetAutoTaggingPointer();
                IAccessibleElement modelElement = (IAccessibleElement)GetModelElement();
                PdfName role = modelElement.GetRole();
                if (role != null && !PdfName.Artifact.Equals(role)) {
                    bool lBodyTagIsCreated = tagPointer.IsElementConnectedToTag(modelElement);
                    if (!lBodyTagIsCreated) {
                        tagPointer.AddTag(PdfName.LI);
                    }
                    else {
                        tagPointer.MoveToTag(modelElement).MoveToParent();
                    }
                }
                else {
                    isTagged = false;
                }
            }
            base.Draw(drawContext);
            // It will be null in case of overflow (only the "split" part will contain symbol renderer.
            if (symbolRenderer != null && !symbolAddedInside) {
                symbolRenderer.SetParent(parent);
                float x = occupiedArea.GetBBox().GetX();
                ListSymbolPosition symbolPosition = GetProperty(Property.LIST_SYMBOL_POSITION);
                if (symbolPosition != ListSymbolPosition.DEFAULT) {
                    float? symbolIndent = this.GetPropertyAsFloat(Property.LIST_SYMBOL_INDENT);
                    x -= symbolAreaWidth + (symbolIndent == null ? 0 : symbolIndent);
                    if (symbolPosition == ListSymbolPosition.OUTSIDE) {
                        x += GetPropertyAsFloat(Property.MARGIN_LEFT);
                    }
                }
                if (childRenderers.Count > 0) {
                    float? yLine = ((AbstractRenderer)childRenderers[0]).GetFirstYLineRecursively();
                    if (yLine != null) {
                        if (symbolRenderer is TextRenderer) {
                            ((TextRenderer)symbolRenderer).MoveYLineTo((float)yLine);
                        }
                        else {
                            symbolRenderer.Move(0, (float)yLine - symbolRenderer.GetOccupiedArea().GetBBox().GetY());
                        }
                    }
                    else {
                        symbolRenderer.Move(0, occupiedArea.GetBBox().GetY() + occupiedArea.GetBBox().GetHeight() - (symbolRenderer
                            .GetOccupiedArea().GetBBox().GetY() + symbolRenderer.GetOccupiedArea().GetBBox().GetHeight()));
                    }
                }
                else {
                    symbolRenderer.Move(0, occupiedArea.GetBBox().GetY() + occupiedArea.GetBBox().GetHeight() - symbolRenderer
                        .GetOccupiedArea().GetBBox().GetHeight() - symbolRenderer.GetOccupiedArea().GetBBox().GetY());
                }
                ListSymbolAlignment listSymbolAlignment = (ListSymbolAlignment)parent.GetProperty<ListSymbolAlignment?>(Property
                    .LIST_SYMBOL_ALIGNMENT, ListSymbolAlignment.RIGHT);
                float xPosition = x - symbolRenderer.GetOccupiedArea().GetBBox().GetX();
                if (listSymbolAlignment == ListSymbolAlignment.RIGHT) {
                    xPosition += symbolAreaWidth - symbolRenderer.GetOccupiedArea().GetBBox().GetWidth();
                }
                symbolRenderer.Move(xPosition, 0);
                if (symbolRenderer.GetOccupiedArea().GetBBox().GetRight() > parent.GetOccupiedArea().GetBBox().GetLeft()) {
                    if (isTagged) {
                        tagPointer.AddTag(0, PdfName.Lbl);
                    }
                    symbolRenderer.Draw(drawContext);
                    if (isTagged) {
                        tagPointer.MoveToParent();
                    }
                }
            }
            if (isTagged) {
                tagPointer.MoveToParent();
            }
        }

        public override IRenderer GetNextRenderer() {
            return new iText.Layout.Renderer.ListItemRenderer((ListItem)modelElement);
        }

        protected internal override AbstractRenderer CreateSplitRenderer(int layoutResult) {
            iText.Layout.Renderer.ListItemRenderer splitRenderer = (iText.Layout.Renderer.ListItemRenderer)GetNextRenderer
                ();
            splitRenderer.parent = parent;
            splitRenderer.modelElement = modelElement;
            splitRenderer.occupiedArea = occupiedArea;
            if (layoutResult == LayoutResult.PARTIAL) {
                splitRenderer.symbolRenderer = symbolRenderer;
                splitRenderer.symbolAreaWidth = symbolAreaWidth;
            }
            // TODO retain all the properties ?
            splitRenderer.SetProperty(Property.MARGIN_LEFT, this.GetProperty<Object>(Property.MARGIN_LEFT));
            return splitRenderer;
        }

        protected internal override AbstractRenderer CreateOverflowRenderer(int layoutResult) {
            iText.Layout.Renderer.ListItemRenderer overflowRenderer = (iText.Layout.Renderer.ListItemRenderer)GetNextRenderer
                ();
            overflowRenderer.parent = parent;
            overflowRenderer.modelElement = modelElement;
            if (layoutResult == LayoutResult.NOTHING) {
                overflowRenderer.symbolRenderer = symbolRenderer;
                overflowRenderer.symbolAreaWidth = symbolAreaWidth;
            }
            // TODO retain all the properties ?
            overflowRenderer.SetProperty(Property.MARGIN_LEFT, this.GetProperty<Object>(Property.MARGIN_LEFT));
            return overflowRenderer;
        }
    }
}<|MERGE_RESOLUTION|>--- conflicted
+++ resolved
@@ -76,7 +76,6 @@
                 // TODO this is actually MinHeight.
                 SetProperty(Property.MIN_HEIGHT, symbolRenderer.GetOccupiedArea().GetBBox().GetHeight());
             }
-<<<<<<< HEAD
             ListSymbolPosition symbolPosition = GetProperty(Property.LIST_SYMBOL_POSITION);
             if (symbolPosition == ListSymbolPosition.INSIDE) {
                 if (childRenderers.Count > 0 && childRenderers[0] is ParagraphRenderer) {
@@ -112,14 +111,11 @@
                     symbolAddedInside = true;
                 }
             }
-            return base.Layout(layoutContext);
-=======
             LayoutResult result = base.Layout(layoutContext);
             if (LayoutResult.PARTIAL == result.GetStatus()) {
                 result.GetOverflowRenderer().DeleteOwnProperty(Property.MIN_HEIGHT);
             }
             return result;
->>>>>>> ea1c41b9
         }
 
         public override void Draw(DrawContext drawContext) {
