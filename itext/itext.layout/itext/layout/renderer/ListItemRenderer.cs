--- conflicted
+++ resolved
@@ -103,21 +103,15 @@
                 IAccessibleElement modelElement = (IAccessibleElement)GetModelElement();
                 PdfName role = modelElement.GetRole();
                 if (role != null && !PdfName.Artifact.Equals(role)) {
-<<<<<<< HEAD
                     tagPointer = drawContext.GetDocument().GetTagStructureContext().GetAutoTaggingPointer();
                     WaitingTagsManager waitingTagsManager = drawContext.GetDocument().GetTagStructureContext().GetWaitingTagsManager
                         ();
                     bool lBodyTagIsCreated = waitingTagsManager.TryMovePointerToWaitingTag(tagPointer, modelElement);
                     if (lBodyTagIsCreated) {
                         tagPointer.MoveToParent();
-=======
-                    bool lBodyTagIsCreated = tagPointer.IsElementConnectedToTag(modelElement);
-                    if (!lBodyTagIsCreated) {
+                    }
+                    else {
                         tagPointer.AddTag(IsPossibleBadTagging(PdfName.LI) ? PdfName.Div : PdfName.LI);
->>>>>>> c69c2daa
-                    }
-                    else {
-                        tagPointer.AddTag(PdfName.LI);
                     }
                 }
                 else {
