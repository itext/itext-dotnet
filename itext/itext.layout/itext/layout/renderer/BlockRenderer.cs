--- conflicted
+++ resolved
@@ -170,7 +170,6 @@
                 while ((result = childRenderer.SetParent(this).Layout(new LayoutContext(new LayoutArea(pageNumber, layoutBox
                     ), childMarginsInfo, floatRendererAreas, wasHeightClipped || wasParentsHeightClipped))).GetStatus() !=
                      LayoutResult.FULL) {
-<<<<<<< HEAD
                     if (marginsCollapsingEnabled && result.GetStatus() != LayoutResult.NOTHING) {
                         marginsCollapseHandler.EndChildMarginsHandling(layoutBox);
                     }
@@ -180,13 +179,7 @@
                         waitingOverflowFloatRenderers.Add(result.GetOverflowRenderer());
                         break;
                     }
-                    if (marginsCollapsingEnabled && !isCellRenderer) {
-=======
                     if (marginsCollapsingEnabled) {
-                        if (result.GetStatus() != LayoutResult.NOTHING) {
-                            marginsCollapseHandler.EndChildMarginsHandling(layoutBox);
-                        }
->>>>>>> e82a2850
                         marginsCollapseHandler.EndMarginsCollapse(layoutBox);
                     }
                     if (true.Equals(GetPropertyAsBoolean(Property.FILL_AVAILABLE_AREA_ON_SPLIT)) || true.Equals(GetPropertyAsBoolean
