/*

This file is part of the iText (R) project.
Copyright (c) 1998-2017 iText Group NV
Authors: Bruno Lowagie, Paulo Soares, et al.

This program is free software; you can redistribute it and/or modify
it under the terms of the GNU Affero General Public License version 3
as published by the Free Software Foundation with the addition of the
following permission added to Section 15 as permitted in Section 7(a):
FOR ANY PART OF THE COVERED WORK IN WHICH THE COPYRIGHT IS OWNED BY
ITEXT GROUP. ITEXT GROUP DISCLAIMS THE WARRANTY OF NON INFRINGEMENT
OF THIRD PARTY RIGHTS

This program is distributed in the hope that it will be useful, but
WITHOUT ANY WARRANTY; without even the implied warranty of MERCHANTABILITY
or FITNESS FOR A PARTICULAR PURPOSE.
See the GNU Affero General Public License for more details.
You should have received a copy of the GNU Affero General Public License
along with this program; if not, see http://www.gnu.org/licenses or write to
the Free Software Foundation, Inc., 51 Franklin Street, Fifth Floor,
Boston, MA, 02110-1301 USA, or download the license from the following URL:
http://itextpdf.com/terms-of-use/

The interactive user interfaces in modified source and object code versions
of this program must display Appropriate Legal Notices, as required under
Section 5 of the GNU Affero General Public License.

In accordance with Section 7(b) of the GNU Affero General Public License,
a covered work must retain the producer line in every PDF that is created
or manipulated using iText.

You can be released from the requirements of the license by purchasing
a commercial license. Buying such a license is mandatory as soon as you
develop commercial activities involving the iText software without
disclosing the source code of your own applications.
These activities include: offering paid services to customers as an ASP,
serving PDFs on the fly in a web application, shipping iText with a closed
source product.

For more information, please contact iText Software Corp. at this
address: sales@itextpdf.com
*/
using System;
using iText.IO.Font;
using iText.IO.Log;
using iText.Kernel.Colors;
using iText.Kernel.Geom;
using iText.Kernel.Pdf;
using iText.Kernel.Pdf.Action;
using iText.Kernel.Pdf.Filespec;
using iText.Kernel.Pdf.Layer;

namespace iText.Kernel.Pdf.Annot {
    /// <summary>This is a super class for the annotation dictionary wrappers.</summary>
    /// <remarks>
    /// This is a super class for the annotation dictionary wrappers. Derived classes represent
    /// different standard types of annotations. See ISO-320001 12.5.6, “Annotation Types.”
    /// </remarks>
    public abstract class PdfAnnotation : PdfObjectWrapper<PdfDictionary> {
        /// <summary>Annotation flag.</summary>
        /// <remarks>
        /// Annotation flag.
        /// See also
        /// <see cref="SetFlag(int)"/>
        /// and ISO-320001, table 165.
        /// </remarks>
        public const int INVISIBLE = 1;

        /// <summary>Annotation flag.</summary>
        /// <remarks>
        /// Annotation flag.
        /// See also
        /// <see cref="SetFlag(int)"/>
        /// and ISO-320001, table 165.
        /// </remarks>
        public const int HIDDEN = 2;

        /// <summary>Annotation flag.</summary>
        /// <remarks>
        /// Annotation flag.
        /// See also
        /// <see cref="SetFlag(int)"/>
        /// and ISO-320001, table 165.
        /// </remarks>
        public const int PRINT = 4;

        /// <summary>Annotation flag.</summary>
        /// <remarks>
        /// Annotation flag.
        /// See also
        /// <see cref="SetFlag(int)"/>
        /// and ISO-320001, table 165.
        /// </remarks>
        public const int NO_ZOOM = 8;

        /// <summary>Annotation flag.</summary>
        /// <remarks>
        /// Annotation flag.
        /// See also
        /// <see cref="SetFlag(int)"/>
        /// and ISO-320001, table 165.
        /// </remarks>
        public const int NO_ROTATE = 16;

        /// <summary>Annotation flag.</summary>
        /// <remarks>
        /// Annotation flag.
        /// See also
        /// <see cref="SetFlag(int)"/>
        /// and ISO-320001, table 165.
        /// </remarks>
        public const int NO_VIEW = 32;

        /// <summary>Annotation flag.</summary>
        /// <remarks>
        /// Annotation flag.
        /// See also
        /// <see cref="SetFlag(int)"/>
        /// and ISO-320001, table 165.
        /// </remarks>
        public const int READ_ONLY = 64;

        /// <summary>Annotation flag.</summary>
        /// <remarks>
        /// Annotation flag.
        /// See also
        /// <see cref="SetFlag(int)"/>
        /// and ISO-320001, table 165.
        /// </remarks>
        public const int LOCKED = 128;

        /// <summary>Annotation flag.</summary>
        /// <remarks>
        /// Annotation flag.
        /// See also
        /// <see cref="SetFlag(int)"/>
        /// and ISO-320001, table 165.
        /// </remarks>
        public const int TOGGLE_NO_VIEW = 256;

        /// <summary>Annotation flag.</summary>
        /// <remarks>
        /// Annotation flag.
        /// See also
        /// <see cref="SetFlag(int)"/>
        /// and ISO-320001, table 165.
        /// </remarks>
        public const int LOCKED_CONTENTS = 512;

        /// <summary>Widget annotation highlighting mode.</summary>
        /// <remarks>
        /// Widget annotation highlighting mode. See ISO-320001, Table 188 (H key).
        /// Also see
        /// <see cref="PdfWidgetAnnotation.SetHighlightMode(iText.Kernel.Pdf.PdfName)"/>
        /// .
        /// </remarks>
        public static readonly PdfName HIGHLIGHT_NONE = PdfName.N;

        /// <summary>Widget annotation highlighting mode.</summary>
        /// <remarks>
        /// Widget annotation highlighting mode. See ISO-320001, Table 188 (H key).
        /// Also see
        /// <see cref="PdfWidgetAnnotation.SetHighlightMode(iText.Kernel.Pdf.PdfName)"/>
        /// .
        /// </remarks>
        public static readonly PdfName HIGHLIGHT_INVERT = PdfName.I;

        /// <summary>Widget annotation highlighting mode.</summary>
        /// <remarks>
        /// Widget annotation highlighting mode. See ISO-320001, Table 188 (H key).
        /// Also see
        /// <see cref="PdfWidgetAnnotation.SetHighlightMode(iText.Kernel.Pdf.PdfName)"/>
        /// .
        /// </remarks>
        public static readonly PdfName HIGHLIGHT_OUTLINE = PdfName.O;

        /// <summary>Widget annotation highlighting mode.</summary>
        /// <remarks>
        /// Widget annotation highlighting mode. See ISO-320001, Table 188 (H key).
        /// Also see
        /// <see cref="PdfWidgetAnnotation.SetHighlightMode(iText.Kernel.Pdf.PdfName)"/>
        /// .
        /// </remarks>
        public static readonly PdfName HIGHLIGHT_PUSH = PdfName.P;

        /// <summary>Widget annotation highlighting mode.</summary>
        /// <remarks>
        /// Widget annotation highlighting mode. See ISO-320001, Table 188 (H key).
        /// Also see
        /// <see cref="PdfWidgetAnnotation.SetHighlightMode(iText.Kernel.Pdf.PdfName)"/>
        /// .
        /// </remarks>
        public static readonly PdfName HIGHLIGHT_TOGGLE = PdfName.T;

        /// <summary>Annotation border style.</summary>
        /// <remarks>Annotation border style. See ISO-320001, Table 166 (S key).</remarks>
        public static readonly PdfName STYLE_SOLID = PdfName.S;

        /// <summary>Annotation border style.</summary>
        /// <remarks>Annotation border style. See ISO-320001, Table 166 (S key).</remarks>
        public static readonly PdfName STYLE_DASHED = PdfName.D;

        /// <summary>Annotation border style.</summary>
        /// <remarks>Annotation border style. See ISO-320001, Table 166 (S key).</remarks>
        public static readonly PdfName STYLE_BEVELED = PdfName.B;

        /// <summary>Annotation border style.</summary>
        /// <remarks>Annotation border style. See ISO-320001, Table 166 (S key).</remarks>
        public static readonly PdfName STYLE_INSET = PdfName.I;

        /// <summary>Annotation border style.</summary>
        /// <remarks>Annotation border style. See ISO-320001, Table 166 (S key).</remarks>
        public static readonly PdfName STYLE_UNDERLINE = PdfName.U;

        /// <summary>Annotation state.</summary>
        /// <remarks>
        /// Annotation state. See ISO-320001 12.5.6.3 "Annotation States" and Table 171 in particular.
        /// Also see
        /// <see cref="PdfTextAnnotation.SetState(iText.Kernel.Pdf.PdfString)"/>
        /// .
        /// </remarks>
        public static readonly PdfString Marked = new PdfString("Marked");

        /// <summary>Annotation state.</summary>
        /// <remarks>
        /// Annotation state. See ISO-320001 12.5.6.3 "Annotation States" and Table 171 in particular.
        /// Also see
        /// <see cref="PdfTextAnnotation.SetState(iText.Kernel.Pdf.PdfString)"/>
        /// .
        /// </remarks>
        public static readonly PdfString Unmarked = new PdfString("Unmarked");

        /// <summary>Annotation state.</summary>
        /// <remarks>
        /// Annotation state. See ISO-320001 12.5.6.3 "Annotation States" and Table 171 in particular.
        /// Also see
        /// <see cref="PdfTextAnnotation.SetState(iText.Kernel.Pdf.PdfString)"/>
        /// .
        /// </remarks>
        public static readonly PdfString Accepted = new PdfString("Accepted");

        /// <summary>Annotation state.</summary>
        /// <remarks>
        /// Annotation state. See ISO-320001 12.5.6.3 "Annotation States" and Table 171 in particular.
        /// Also see
        /// <see cref="PdfTextAnnotation.SetState(iText.Kernel.Pdf.PdfString)"/>
        /// .
        /// </remarks>
        public static readonly PdfString Rejected = new PdfString("Rejected");

        /// <summary>Annotation state.</summary>
        /// <remarks>
        /// Annotation state. See ISO-320001 12.5.6.3 "Annotation States" and Table 171 in particular.
        /// Also see
        /// <see cref="PdfTextAnnotation.SetState(iText.Kernel.Pdf.PdfString)"/>
        /// .
        /// </remarks>
        public static readonly PdfString Canceled = new PdfString("Cancelled");

        /// <summary>Annotation state.</summary>
        /// <remarks>
        /// Annotation state. See ISO-320001 12.5.6.3 "Annotation States" and Table 171 in particular.
        /// Also see
        /// <see cref="PdfTextAnnotation.SetState(iText.Kernel.Pdf.PdfString)"/>
        /// .
        /// </remarks>
        public static readonly PdfString Completed = new PdfString("Completed");

        /// <summary>Annotation state.</summary>
        /// <remarks>
        /// Annotation state. See ISO-320001 12.5.6.3 "Annotation States" and Table 171 in particular.
        /// Also see
        /// <see cref="PdfTextAnnotation.SetState(iText.Kernel.Pdf.PdfString)"/>
        /// .
        /// </remarks>
        public static readonly PdfString None = new PdfString("None");

        /// <summary>Annotation state model.</summary>
        /// <remarks>
        /// Annotation state model. See ISO-320001, Table 172 (StateModel key).
        /// Also see
        /// <see cref="PdfTextAnnotation.SetStateModel(iText.Kernel.Pdf.PdfString)"/>
        /// .
        /// </remarks>
        public static readonly PdfString MarkedModel = new PdfString("Marked");

        /// <summary>Annotation state model.</summary>
        /// <remarks>
        /// Annotation state model. See ISO-320001, Table 172 (StateModel key).
        /// Also see
        /// <see cref="PdfTextAnnotation.SetStateModel(iText.Kernel.Pdf.PdfString)"/>
        /// .
        /// </remarks>
        public static readonly PdfString ReviewModel = new PdfString("Review");

        protected internal PdfPage page;

        /// <summary>
        /// Factory method that creates the type specific
        /// <see cref="PdfAnnotation"/>
        /// from the given
        /// <see cref="iText.Kernel.Pdf.PdfObject"/>
        /// that represents annotation object. This method is useful for property reading in reading mode or
        /// modifying in stamping mode. See derived classes of this class to see possible specific annotation types
        /// created.
        /// </summary>
        /// <param name="pdfObject">
        /// a
        /// <see cref="iText.Kernel.Pdf.PdfObject"/>
        /// that represents annotation in the document.
        /// </param>
        /// <returns>
        /// created
        /// <see cref="PdfAnnotation"/>
        /// .
        /// </returns>
        public static iText.Kernel.Pdf.Annot.PdfAnnotation MakeAnnotation(PdfObject pdfObject) {
            iText.Kernel.Pdf.Annot.PdfAnnotation annotation = null;
            if (pdfObject.IsIndirectReference()) {
                pdfObject = ((PdfIndirectReference)pdfObject).GetRefersTo();
            }
            if (pdfObject.IsDictionary()) {
                PdfDictionary dictionary = (PdfDictionary)pdfObject;
                PdfName subtype = dictionary.GetAsName(PdfName.Subtype);
                if (PdfName.Link.Equals(subtype)) {
                    annotation = new PdfLinkAnnotation((PdfDictionary)pdfObject);
                }
                else {
                    if (PdfName.Popup.Equals(subtype)) {
                        annotation = new PdfPopupAnnotation((PdfDictionary)pdfObject);
                    }
                    else {
                        if (PdfName.Widget.Equals(subtype)) {
                            annotation = new PdfWidgetAnnotation((PdfDictionary)pdfObject);
                        }
                        else {
                            if (PdfName.Screen.Equals(subtype)) {
                                annotation = new PdfScreenAnnotation((PdfDictionary)pdfObject);
                            }
                            else {
                                if (PdfName._3D.Equals(subtype)) {
                                    throw new NotSupportedException();
                                }
                                else {
                                    if (PdfName.Highlight.Equals(subtype) || PdfName.Underline.Equals(subtype) || PdfName.Squiggly.Equals(subtype
                                        ) || PdfName.StrikeOut.Equals(subtype)) {
                                        annotation = new PdfTextMarkupAnnotation((PdfDictionary)pdfObject);
                                    }
                                    else {
                                        if (PdfName.Caret.Equals(subtype)) {
                                            annotation = new PdfCaretAnnotation((PdfDictionary)pdfObject);
                                        }
                                        else {
                                            if (PdfName.Text.Equals(subtype)) {
                                                annotation = new PdfTextAnnotation((PdfDictionary)pdfObject);
                                            }
                                            else {
                                                if (PdfName.Sound.Equals(subtype)) {
                                                    annotation = new PdfSoundAnnotation((PdfDictionary)pdfObject);
                                                }
                                                else {
                                                    if (PdfName.Stamp.Equals(subtype)) {
                                                        annotation = new PdfStampAnnotation((PdfDictionary)pdfObject);
                                                    }
                                                    else {
                                                        if (PdfName.FileAttachment.Equals(subtype)) {
                                                            annotation = new PdfFileAttachmentAnnotation((PdfDictionary)pdfObject);
                                                        }
                                                        else {
                                                            if (PdfName.Ink.Equals(subtype)) {
                                                                annotation = new PdfInkAnnotation((PdfDictionary)pdfObject);
                                                            }
                                                            else {
                                                                if (PdfName.PrinterMark.Equals(subtype)) {
                                                                    annotation = new PdfPrinterMarkAnnotation((PdfDictionary)pdfObject);
                                                                }
                                                                else {
                                                                    if (PdfName.TrapNet.Equals(subtype)) {
                                                                        annotation = new PdfTrapNetworkAnnotation((PdfDictionary)pdfObject);
                                                                    }
                                                                    else {
                                                                        if (PdfName.FreeText.Equals(subtype)) {
                                                                            annotation = new PdfFreeTextAnnotation((PdfDictionary)pdfObject);
                                                                        }
                                                                        else {
                                                                            if (PdfName.Square.Equals(subtype)) {
                                                                                annotation = new PdfSquareAnnotation((PdfDictionary)pdfObject);
                                                                            }
                                                                            else {
                                                                                if (PdfName.Circle.Equals(subtype)) {
                                                                                    annotation = new PdfCircleAnnotation((PdfDictionary)pdfObject);
                                                                                }
                                                                                else {
                                                                                    if (PdfName.Line.Equals(subtype)) {
                                                                                        annotation = new PdfLineAnnotation((PdfDictionary)pdfObject);
                                                                                    }
                                                                                    else {
                                                                                        if (PdfName.Polygon.Equals(subtype) || PdfName.PolyLine.Equals(subtype)) {
                                                                                            annotation = new PdfPolyGeomAnnotation((PdfDictionary)pdfObject);
                                                                                        }
                                                                                        else {
                                                                                            if (PdfName.Redact.Equals(subtype)) {
                                                                                                annotation = new PdfRedactAnnotation((PdfDictionary)pdfObject);
                                                                                            }
                                                                                            else {
                                                                                                if (PdfName.Watermark.Equals(subtype)) {
                                                                                                    annotation = new PdfWatermarkAnnotation((PdfDictionary)pdfObject);
                                                                                                }
                                                                                            }
                                                                                        }
                                                                                    }
                                                                                }
                                                                            }
                                                                        }
                                                                    }
                                                                }
                                                            }
                                                        }
                                                    }
                                                }
                                            }
                                        }
                                    }
                                }
                            }
                        }
                    }
                }
            }
            return annotation;
        }

        protected internal PdfAnnotation(Rectangle rect)
            : this(new PdfDictionary()) {
            Put(PdfName.Rect, new PdfArray(rect));
            Put(PdfName.Subtype, GetSubtype());
        }

        protected internal PdfAnnotation(PdfDictionary pdfObject)
            : base(pdfObject) {
            MarkObjectAsIndirect(GetPdfObject());
        }

        /// <summary>
        /// Gets a
        /// <see cref="iText.Kernel.Pdf.PdfName"/>
        /// which value is a subtype of this annotation.
        /// See ISO-320001 12.5.6, “Annotation Types” for the reference to the possible types.
        /// </summary>
        /// <returns>subtype of this annotation.</returns>
        public abstract PdfName GetSubtype();

        /// <summary>Sets the layer this annotation belongs to.</summary>
        /// <param name="layer">the layer this annotation belongs to</param>
        public virtual void SetLayer(IPdfOCG layer) {
            GetPdfObject().Put(PdfName.OC, layer.GetIndirectReference());
        }

        [System.ObsoleteAttribute(@"Supported only for PdfLinkAnnotation , PdfScreenAnnotation , PdfWidgetAnnotation , will be removed in 7.1"
            )]
        public virtual iText.Kernel.Pdf.Annot.PdfAnnotation SetAction(PdfAction action) {
            return Put(PdfName.A, action.GetPdfObject());
        }

        [System.ObsoleteAttribute(@"Supported only for PdfScreenAnnotation , PdfWidgetAnnotation , will be removed in 7.1"
            )]
        public virtual iText.Kernel.Pdf.Annot.PdfAnnotation SetAdditionalAction(PdfName key, PdfAction action) {
            PdfAction.SetAdditionalAction(this, key, action);
            return this;
        }

        /// <summary>
        /// Gets the text that shall be displayed for the annotation or, if this type of annotation does not display text,
        /// an alternate description of the annotation’s contents in human-readable form.
        /// </summary>
        /// <returns>annotation text content.</returns>
        public virtual PdfString GetContents() {
            return GetPdfObject().GetAsString(PdfName.Contents);
        }

        /// <summary>
        /// Sets the text that shall be displayed for the annotation or, if this type of annotation does not display text,
        /// an alternate description of the annotation’s contents in human-readable form.
        /// </summary>
        /// <param name="contents">
        /// a
        /// <see cref="iText.Kernel.Pdf.PdfString"/>
        /// containing text content to be set to the annotation.
        /// </param>
        /// <returns>
        /// this
        /// <see cref="PdfAnnotation"/>
        /// instance.
        /// </returns>
        public virtual iText.Kernel.Pdf.Annot.PdfAnnotation SetContents(PdfString contents) {
            return Put(PdfName.Contents, contents);
        }

        /// <summary>
        /// Sets the text that shall be displayed for the annotation or, if this type of annotation does not display text,
        /// an alternate description of the annotation’s contents in human-readable form.
        /// </summary>
        /// <param name="contents">
        /// a java
        /// <see cref="System.String"/>
        /// containing text content to be set to the annotation.
        /// </param>
        /// <returns>
        /// this
        /// <see cref="PdfAnnotation"/>
        /// instance.
        /// </returns>
        public virtual iText.Kernel.Pdf.Annot.PdfAnnotation SetContents(String contents) {
            return SetContents(new PdfString(contents, PdfEncodings.UNICODE_BIG));
        }

        /// <summary>
        /// Gets a
        /// <see cref="iText.Kernel.Pdf.PdfDictionary"/>
        /// that represents a page of the document on which annotation is placed,
        /// i.e. which has this annotation in it's /Annots array.
        /// </summary>
        /// <returns>
        /// 
        /// <see cref="iText.Kernel.Pdf.PdfDictionary"/>
        /// that is a page pdf object or null if annotation is not added to the page yet.
        /// </returns>
        public virtual PdfDictionary GetPageObject() {
            return GetPdfObject().GetAsDictionary(PdfName.P);
        }

        /// <summary>
        /// Gets a
        /// <see cref="iText.Kernel.Pdf.PdfPage"/>
        /// on which annotation is placed.
        /// </summary>
        /// <returns>
        /// 
        /// <see cref="iText.Kernel.Pdf.PdfPage"/>
        /// on which annotation is placed or null if annotation is not placed yet.
        /// </returns>
        public virtual PdfPage GetPage() {
            if (page == null && GetPdfObject().IsIndirect()) {
                PdfIndirectReference annotationIndirectReference = GetPdfObject().GetIndirectReference();
                PdfDocument doc = annotationIndirectReference.GetDocument();
                PdfDictionary pageDictionary = GetPageObject();
                if (pageDictionary != null) {
                    page = doc.GetPage(pageDictionary);
                }
                else {
                    for (int i = 1; i <= doc.GetNumberOfPages(); i++) {
                        PdfPage docPage = doc.GetPage(i);
                        foreach (iText.Kernel.Pdf.Annot.PdfAnnotation annot in docPage.GetAnnotations()) {
                            if (annot.GetPdfObject().GetIndirectReference().Equals(annotationIndirectReference)) {
                                page = docPage;
                                break;
                            }
                        }
                    }
                }
            }
            return page;
        }

        /// <summary>Method that modifies annotation page property, which defines to which page annotation belongs.</summary>
        /// <remarks>
        /// Method that modifies annotation page property, which defines to which page annotation belongs.
        /// Keep in mind that this doesn't actually add an annotation to the page,
        /// it should be done via
        /// <see cref="iText.Kernel.Pdf.PdfPage.AddAnnotation(PdfAnnotation)"/>
        /// .
        /// Also you don't need to set this property manually, this is done automatically on addition to the page.
        /// </remarks>
        /// <param name="page">
        /// the
        /// <see cref="iText.Kernel.Pdf.PdfPage"/>
        /// to which annotation will be added.
        /// </param>
        /// <returns>
        /// this
        /// <see cref="PdfAnnotation"/>
        /// instance.
        /// </returns>
        public virtual iText.Kernel.Pdf.Annot.PdfAnnotation SetPage(PdfPage page) {
            this.page = page;
            return Put(PdfName.P, page.GetPdfObject());
        }

        /// <summary>
        /// Gets the annotation name, a text string uniquely identifying it among all the
        /// annotations on its page.
        /// </summary>
        /// <returns>
        /// a
        /// <see cref="iText.Kernel.Pdf.PdfString"/>
        /// with annotation name as it's value or null if name
        /// is not specified.
        /// </returns>
        public virtual PdfString GetName() {
            return GetPdfObject().GetAsString(PdfName.NM);
        }

        /// <summary>
        /// Sets the annotation name, a text string uniquely identifying it among all the
        /// annotations on its page.
        /// </summary>
        /// <param name="name">
        /// a
        /// <see cref="iText.Kernel.Pdf.PdfString"/>
        /// to be set as annotation name.
        /// </param>
        /// <returns>
        /// this
        /// <see cref="PdfAnnotation"/>
        /// instance.
        /// </returns>
        public virtual iText.Kernel.Pdf.Annot.PdfAnnotation SetName(PdfString name) {
            return Put(PdfName.NM, name);
        }

        /// <summary>The date and time when the annotation was most recently modified.</summary>
        /// <remarks>
        /// The date and time when the annotation was most recently modified.
        /// This is an optional property of the annotation.
        /// </remarks>
        /// <returns>
        /// a
        /// <see cref="iText.Kernel.Pdf.PdfString"/>
        /// with the modification date as it's value or null if date is not specified.
        /// </returns>
        public virtual PdfString GetDate() {
            return GetPdfObject().GetAsString(PdfName.M);
        }

        /// <summary>The date and time when the annotation was most recently modified.</summary>
        /// <param name="date">
        /// a
        /// <see cref="iText.Kernel.Pdf.PdfString"/>
        /// with date. The format should be a date string as described
        /// in ISO-320001 7.9.4, “Dates”.
        /// </param>
        /// <returns>
        /// this
        /// <see cref="PdfAnnotation"/>
        /// instance.
        /// </returns>
        public virtual iText.Kernel.Pdf.Annot.PdfAnnotation SetDate(PdfString date) {
            return Put(PdfName.M, date);
        }

        /// <summary>A set of flags specifying various characteristics of the annotation (see ISO-320001 12.5.3, “Annotation Flags”).
        ///     </summary>
        /// <remarks>
        /// A set of flags specifying various characteristics of the annotation (see ISO-320001 12.5.3, “Annotation Flags”).
        /// For specific annotation flag constants see
        /// <see cref="SetFlag(int)"/>
        /// .
        /// Default value: 0.
        /// </remarks>
        /// <returns>an integer interpreted as one-bit flags specifying various characteristics of the annotation.</returns>
        public virtual int GetFlags() {
            PdfNumber f = GetPdfObject().GetAsNumber(PdfName.F);
            if (f != null) {
                return f.IntValue();
            }
            else {
                return 0;
            }
        }

        /// <summary>Sets a set of flags specifying various characteristics of the annotation (see ISO-320001 12.5.3, “Annotation Flags”).
        ///     </summary>
        /// <remarks>
        /// Sets a set of flags specifying various characteristics of the annotation (see ISO-320001 12.5.3, “Annotation Flags”).
        /// On the contrary from
        /// <see cref="SetFlag(int)"/>
        /// , this method sets a complete set of enabled and disabled flags at once.
        /// If not set specifically the default value is 0.
        /// </remarks>
        /// <param name="flags">an integer interpreted as set of one-bit flags specifying various characteristics of the annotation.
        ///     </param>
        /// <returns>
        /// this
        /// <see cref="PdfAnnotation"/>
        /// instance.
        /// </returns>
        public virtual iText.Kernel.Pdf.Annot.PdfAnnotation SetFlags(int flags) {
            return Put(PdfName.F, new PdfNumber(flags));
        }

        /// <summary>Sets a flag that specifies a characteristic of the annotation to enabled state (see ISO-320001 12.5.3, “Annotation Flags”).
        ///     </summary>
        /// <remarks>
        /// Sets a flag that specifies a characteristic of the annotation to enabled state (see ISO-320001 12.5.3, “Annotation Flags”).
        /// On the contrary from
        /// <see cref="SetFlags(int)"/>
        /// , this method sets only specified flags to enabled state,
        /// but doesn't disable other flags.
        /// Possible flags:
        /// <ul>
        /// <li>
        /// <see cref="INVISIBLE"/>
        /// - If set, do not display the annotation if it does not belong to one of the
        /// standard annotation types and no annotation handler is available. If clear, display such unknown annotation
        /// using an appearance stream specified by its appearance dictionary, if any.
        /// </li>
        /// <li>
        /// <see cref="HIDDEN"/>
        /// - If set, do not display or print the annotation or allow it to interact with
        /// the user, regardless of its annotation type or whether an annotation handler is available.
        /// </li>
        /// <li>
        /// <see cref="PRINT"/>
        /// - If set, print the annotation when the page is printed. If clear, never print
        /// the annotation, regardless of whether it is displayed on the screen.
        /// </li>
        /// <li>
        /// <see cref="NO_ZOOM"/>
        /// - If set, do not scale the annotation’s appearance to match the magnification of
        /// the page. The location of the annotation on the page (defined by the upper-left corner of its annotation
        /// rectangle) shall remain fixed, regardless of the page magnification.}
        /// </li>
        /// <li>
        /// <see cref="NO_ROTATE"/>
        /// - If set, do not rotate the annotation’s appearance to match the rotation
        /// of the page. The upper-left corner of the annotation rectangle shall remain in a fixed location on the page,
        /// regardless of the page rotation.
        /// </li>
        /// <li>
        /// <see cref="NO_VIEW"/>
        /// - If set, do not display the annotation on the screen or allow it to interact
        /// with the user. The annotation may be printed (depending on the setting of the Print flag) but should be considered
        /// hidden for purposes of on-screen display and user interaction.
        /// </li>
        /// <li>
        /// <see cref="READ_ONLY"/>
        /// -  If set, do not allow the annotation to interact with the user. The annotation
        /// may be displayed or printed (depending on the settings of the NoView and Print flags) but should not respond to mouse
        /// clicks or change its appearance in response to mouse motions.
        /// </li>
        /// <li>
        /// <see cref="LOCKED"/>
        /// -  If set, do not allow the annotation to be deleted or its properties
        /// (including position and size) to be modified by the user. However, this flag does not restrict changes to
        /// the annotation’s contents, such as the value of a form field.
        /// </li>
        /// <li>
        /// <see cref="TOGGLE_NO_VIEW"/>
        /// - If set, invert the interpretation of the NoView flag for certain events.
        /// </li>
        /// <li>
        /// <see cref="LOCKED_CONTENTS"/>
        /// - If set, do not allow the contents of the annotation to be modified
        /// by the user. This flag does not restrict deletion of the annotation or changes to other annotation properties,
        /// such as position and size.
        /// </li>
        /// </ul>
        /// </remarks>
        /// <param name="flag">- an integer interpreted as set of one-bit flags which will be enabled for this annotation.
        ///     </param>
        /// <returns>
        /// this
        /// <see cref="PdfAnnotation"/>
        /// instance.
        /// </returns>
        public virtual iText.Kernel.Pdf.Annot.PdfAnnotation SetFlag(int flag) {
            int flags = GetFlags();
            flags = flags | flag;
            return SetFlags(flags);
        }

        /// <summary>Resets a flag that specifies a characteristic of the annotation to disabled state (see ISO-320001 12.5.3, “Annotation Flags”).
        ///     </summary>
        /// <param name="flag">an integer interpreted as set of one-bit flags which will be reset to disabled state.</param>
        /// <returns>
        /// this
        /// <see cref="PdfAnnotation"/>
        /// instance.
        /// </returns>
        public virtual iText.Kernel.Pdf.Annot.PdfAnnotation ResetFlag(int flag) {
            int flags = GetFlags();
            flags = flags & ~flag;
            return SetFlags(flags);
        }

        /// <summary>
        /// Checks if the certain flag that specifies a characteristic of the annotation
        /// is in enabled state (see ISO-320001 12.5.3, “Annotation Flags”).
        /// </summary>
        /// <remarks>
        /// Checks if the certain flag that specifies a characteristic of the annotation
        /// is in enabled state (see ISO-320001 12.5.3, “Annotation Flags”).
        /// This method allows only one flag to be checked at once, use constants listed in
        /// <see cref="SetFlag(int)"/>
        /// .
        /// </remarks>
        /// <param name="flag">
        /// an integer interpreted as set of one-bit flags. Only one bit must be set in this integer, otherwise
        /// exception is thrown.
        /// </param>
        /// <returns>true if the given flag is in enabled state.</returns>
        public virtual bool HasFlag(int flag) {
            if (flag == 0) {
                return false;
            }
            if ((flag & flag - 1) != 0) {
                throw new ArgumentException("Only one flag must be checked at once.");
            }
            int flags = GetFlags();
            return (flags & flag) != 0;
        }

        /// <summary>
        /// An appearance dictionary specifying how the annotation shall be presented visually on the page during its
        /// interactions with the user (see ISO-320001 12.5.5, “Appearance Streams”).
        /// </summary>
        /// <remarks>
        /// An appearance dictionary specifying how the annotation shall be presented visually on the page during its
        /// interactions with the user (see ISO-320001 12.5.5, “Appearance Streams”). An appearance dictionary is a dictionary
        /// containing one or several appearance streams or subdictionaries.
        /// </remarks>
        /// <returns>
        /// an appearance
        /// <see cref="iText.Kernel.Pdf.PdfDictionary"/>
        /// or null if it is not specified.
        /// </returns>
        public virtual PdfDictionary GetAppearanceDictionary() {
            return GetPdfObject().GetAsDictionary(PdfName.AP);
        }

        /// <summary>Specific appearance object corresponding to the specific appearance type.</summary>
        /// <remarks>
        /// Specific appearance object corresponding to the specific appearance type. This object might be either an appearance
        /// stream or an appearance subdictionary. In the latter case, the subdictionary defines multiple appearance streams
        /// corresponding to different appearance states of the annotation. See ISO-320001 12.5.5, “Appearance Streams”.
        /// </remarks>
        /// <param name="appearanceType">
        /// a
        /// <see cref="iText.Kernel.Pdf.PdfName"/>
        /// specifying appearance type. Possible types are
        /// <see cref="iText.Kernel.Pdf.PdfName.N">Normal</see>
        /// ,
        /// <see cref="iText.Kernel.Pdf.PdfName.R">Rollover</see>
        /// and
        /// <see cref="iText.Kernel.Pdf.PdfName.D">Down</see>
        /// .
        /// </param>
        /// <returns>
        /// null if their is no such appearance type or an appearance object which might be either
        /// an appearance stream or an appearance subdictionary.
        /// </returns>
        public virtual PdfDictionary GetAppearanceObject(PdfName appearanceType) {
            PdfDictionary ap = GetAppearanceDictionary();
            if (ap != null) {
                PdfObject apObject = ap.Get(appearanceType);
                if (apObject is PdfDictionary) {
                    return (PdfDictionary)apObject;
                }
            }
            return null;
        }

        /// <summary>The normal appearance is used when the annotation is not interacting with the user.</summary>
        /// <remarks>
        /// The normal appearance is used when the annotation is not interacting with the user.
        /// This appearance is also used for printing the annotation.
        /// See also
        /// <see cref="GetAppearanceObject(iText.Kernel.Pdf.PdfName)"/>
        /// .
        /// </remarks>
        /// <returns>an appearance object which might be either an appearance stream or an appearance subdictionary.</returns>
        public virtual PdfDictionary GetNormalAppearanceObject() {
            return GetAppearanceObject(PdfName.N);
        }

        /// <summary>
        /// The rollover appearance is used when the user moves the cursor into the annotation’s active area
        /// without pressing the mouse button.
        /// </summary>
        /// <remarks>
        /// The rollover appearance is used when the user moves the cursor into the annotation’s active area
        /// without pressing the mouse button. If not specified normal appearance is used.
        /// See also
        /// <see cref="GetAppearanceObject(iText.Kernel.Pdf.PdfName)"/>
        /// .
        /// </remarks>
        /// <returns>
        /// null if rollover appearance is not specified or an appearance object which might be either
        /// an appearance stream or an appearance subdictionary.
        /// </returns>
        public virtual PdfDictionary GetRolloverAppearanceObject() {
            return GetAppearanceObject(PdfName.R);
        }

        /// <summary>The down appearance is used when the mouse button is pressed or held down within the annotation’s active area.
        ///     </summary>
        /// <remarks>
        /// The down appearance is used when the mouse button is pressed or held down within the annotation’s active area.
        /// If not specified normal appearance is used.
        /// See also
        /// <see cref="GetAppearanceObject(iText.Kernel.Pdf.PdfName)"/>
        /// .
        /// </remarks>
        /// <returns>
        /// null if down appearance is not specified or an appearance object which might be either
        /// an appearance stream or an appearance subdictionary.
        /// </returns>
        public virtual PdfDictionary GetDownAppearanceObject() {
            return GetAppearanceObject(PdfName.D);
        }

        /// <summary>Sets a specific type of the appearance.</summary>
        /// <remarks>
        /// Sets a specific type of the appearance. See
        /// <see cref="GetAppearanceObject(iText.Kernel.Pdf.PdfName)"/>
        /// and
        /// <see cref="GetAppearanceDictionary()"/>
        /// for more info.
        /// </remarks>
        /// <param name="appearanceType">
        /// a
        /// <see cref="iText.Kernel.Pdf.PdfName"/>
        /// specifying appearance type. Possible types are
        /// <see cref="iText.Kernel.Pdf.PdfName.N">Normal</see>
        /// ,
        /// <see cref="iText.Kernel.Pdf.PdfName.R">Rollover</see>
        /// and
        /// <see cref="iText.Kernel.Pdf.PdfName.D">Down</see>
        /// .
        /// </param>
        /// <param name="appearance">an appearance object which might be either an appearance stream or an appearance subdictionary.
        ///     </param>
        /// <returns>
        /// this
        /// <see cref="PdfAnnotation"/>
        /// instance.
        /// </returns>
        public virtual iText.Kernel.Pdf.Annot.PdfAnnotation SetAppearance(PdfName appearanceType, PdfDictionary appearance
            ) {
            PdfDictionary ap = GetAppearanceDictionary();
            if (ap == null) {
                ap = new PdfDictionary();
                GetPdfObject().Put(PdfName.AP, ap);
            }
            ap.Put(appearanceType, appearance);
            return this;
        }

        /// <summary>Sets normal appearance.</summary>
        /// <remarks>
        /// Sets normal appearance. See
        /// <see cref="GetNormalAppearanceObject()"/>
        /// and
        /// <see cref="GetAppearanceDictionary()"/>
        /// for more info.
        /// </remarks>
        /// <param name="appearance">an appearance object which might be either an appearance stream or an appearance subdictionary.
        ///     </param>
        /// <returns>
        /// this
        /// <see cref="PdfAnnotation"/>
        /// instance.
        /// </returns>
        public virtual iText.Kernel.Pdf.Annot.PdfAnnotation SetNormalAppearance(PdfDictionary appearance) {
            return SetAppearance(PdfName.N, appearance);
        }

        /// <summary>Sets rollover appearance.</summary>
        /// <remarks>
        /// Sets rollover appearance. See
        /// <see cref="GetRolloverAppearanceObject()"/>
        /// and
        /// <see cref="GetAppearanceDictionary()"/>
        /// for more info.
        /// </remarks>
        /// <param name="appearance">an appearance object which might be either an appearance stream or an appearance subdictionary.
        ///     </param>
        /// <returns>
        /// this
        /// <see cref="PdfAnnotation"/>
        /// instance.
        /// </returns>
        public virtual iText.Kernel.Pdf.Annot.PdfAnnotation SetRolloverAppearance(PdfDictionary appearance) {
            return SetAppearance(PdfName.R, appearance);
        }

        /// <summary>Sets down appearance.</summary>
        /// <remarks>
        /// Sets down appearance. See
        /// <see cref="GetDownAppearanceObject()"/>
        /// and
        /// <see cref="GetAppearanceDictionary()"/>
        /// for more info.
        /// </remarks>
        /// <param name="appearance">an appearance object which might be either an appearance stream or an appearance subdictionary.
        ///     </param>
        /// <returns>
        /// this
        /// <see cref="PdfAnnotation"/>
        /// instance.
        /// </returns>
        public virtual iText.Kernel.Pdf.Annot.PdfAnnotation SetDownAppearance(PdfDictionary appearance) {
            return SetAppearance(PdfName.D, appearance);
        }

        /// <summary>
        /// Sets a specific type of the appearance using
        /// <see cref="PdfAnnotationAppearance"/>
        /// wrapper.
        /// This method is used to set only an appearance subdictionary. See
        /// <see cref="GetAppearanceObject(iText.Kernel.Pdf.PdfName)"/>
        /// and
        /// <see cref="GetAppearanceDictionary()"/>
        /// for more info.
        /// </summary>
        /// <param name="appearanceType">
        /// a
        /// <see cref="iText.Kernel.Pdf.PdfName"/>
        /// specifying appearance type. Possible types are
        /// <see cref="iText.Kernel.Pdf.PdfName.N">Normal</see>
        /// ,
        /// <see cref="iText.Kernel.Pdf.PdfName.R">Rollover</see>
        /// and
        /// <see cref="iText.Kernel.Pdf.PdfName.D">Down</see>
        /// .
        /// </param>
        /// <param name="appearance">
        /// an appearance subdictionary wrapped in
        /// <see cref="PdfAnnotationAppearance"/>
        /// .
        /// </param>
        /// <returns>
        /// this
        /// <see cref="PdfAnnotation"/>
        /// instance.
        /// </returns>
        public virtual iText.Kernel.Pdf.Annot.PdfAnnotation SetAppearance(PdfName appearanceType, PdfAnnotationAppearance
             appearance) {
            return SetAppearance(appearanceType, appearance.GetPdfObject());
        }

        /// <summary>
        /// Sets normal appearance using
        /// <see cref="PdfAnnotationAppearance"/>
        /// wrapper. This method is used to set only
        /// appearance subdictionary. See
        /// <see cref="GetNormalAppearanceObject()"/>
        /// and
        /// <see cref="GetAppearanceDictionary()"/>
        /// for more info.
        /// </summary>
        /// <param name="appearance">
        /// an appearance subdictionary wrapped in
        /// <see cref="PdfAnnotationAppearance"/>
        /// .
        /// </param>
        /// <returns>
        /// this
        /// <see cref="PdfAnnotation"/>
        /// instance.
        /// </returns>
        public virtual iText.Kernel.Pdf.Annot.PdfAnnotation SetNormalAppearance(PdfAnnotationAppearance appearance
            ) {
            return SetAppearance(PdfName.N, appearance);
        }

        /// <summary>
        /// Sets rollover appearance using
        /// <see cref="PdfAnnotationAppearance"/>
        /// wrapper. This method is used to set only
        /// appearance subdictionary. See
        /// <see cref="GetRolloverAppearanceObject()"/>
        /// and
        /// <see cref="GetAppearanceDictionary()"/>
        /// for more info.
        /// </summary>
        /// <param name="appearance">
        /// an appearance subdictionary wrapped in
        /// <see cref="PdfAnnotationAppearance"/>
        /// .
        /// </param>
        /// <returns>
        /// this
        /// <see cref="PdfAnnotation"/>
        /// instance.
        /// </returns>
        public virtual iText.Kernel.Pdf.Annot.PdfAnnotation SetRolloverAppearance(PdfAnnotationAppearance appearance
            ) {
            return SetAppearance(PdfName.R, appearance);
        }

        /// <summary>
        /// Sets down appearance using
        /// <see cref="PdfAnnotationAppearance"/>
        /// wrapper. This method is used to set only
        /// appearance subdictionary. See
        /// <see cref="GetDownAppearanceObject()"/>
        /// and
        /// <see cref="GetAppearanceDictionary()"/>
        /// for more info.
        /// </summary>
        /// <param name="appearance">
        /// an appearance subdictionary wrapped in
        /// <see cref="PdfAnnotationAppearance"/>
        /// .
        /// </param>
        /// <returns>
        /// this
        /// <see cref="PdfAnnotation"/>
        /// instance.
        /// </returns>
        public virtual iText.Kernel.Pdf.Annot.PdfAnnotation SetDownAppearance(PdfAnnotationAppearance appearance) {
            return SetAppearance(PdfName.D, appearance);
        }

        /// <summary>
        /// The annotation’s appearance state, which selects the applicable appearance stream
        /// from an appearance subdictionary if there is such.
        /// </summary>
        /// <remarks>
        /// The annotation’s appearance state, which selects the applicable appearance stream
        /// from an appearance subdictionary if there is such. See
        /// <see cref="GetAppearanceObject(iText.Kernel.Pdf.PdfName)"/>
        /// for more info.
        /// </remarks>
        /// <returns>
        /// a
        /// <see cref="iText.Kernel.Pdf.PdfName"/>
        /// which defines selected appearance state.
        /// </returns>
        public virtual PdfName GetAppearanceState() {
            return GetPdfObject().GetAsName(PdfName.AS);
        }

        /// <summary>
        /// Sets the annotation’s appearance state, which selects the applicable appearance stream
        /// from an appearance subdictionary.
        /// </summary>
        /// <remarks>
        /// Sets the annotation’s appearance state, which selects the applicable appearance stream
        /// from an appearance subdictionary. See
        /// <see cref="GetAppearanceObject(iText.Kernel.Pdf.PdfName)"/>
        /// for more info.
        /// </remarks>
        /// <param name="as">
        /// a
        /// <see cref="iText.Kernel.Pdf.PdfName"/>
        /// which defines appearance state to be selected.
        /// </param>
        /// <returns>
        /// this
        /// <see cref="PdfAnnotation"/>
        /// instance.
        /// </returns>
        public virtual iText.Kernel.Pdf.Annot.PdfAnnotation SetAppearanceState(PdfName @as) {
            return Put(PdfName.AS, @as);
        }

        /// <summary>
        /// <p>
        /// An array specifying the characteristics of the annotation’s border.
        /// </summary>
        /// <remarks>
        /// <p>
        /// An array specifying the characteristics of the annotation’s border.
        /// The array consists of three numbers defining the horizontal corner radius,
        /// vertical corner radius, and border width, all in default user space units.
        /// If the corner radii are 0, the border has square (not rounded) corners; if
        /// the border width is 0, no border is drawn.
        /// <p>
        /// The array may have a fourth element, an optional dash array (see ISO-320001 8.4.3.6, “Line Dash Pattern”).
        /// </remarks>
        /// <returns>
        /// an
        /// <see cref="iText.Kernel.Pdf.PdfArray"/>
        /// specifying the characteristics of the annotation’s border.
        /// </returns>
        public virtual PdfArray GetBorder() {
            return GetPdfObject().GetAsArray(PdfName.Border);
        }

        /// <summary>Sets the characteristics of the annotation’s border.</summary>
        /// <param name="border">
        /// an
        /// <see cref="iText.Kernel.Pdf.PdfAnnotationBorder"/>
        /// specifying the characteristics of the annotation’s border.
        /// See
        /// <see cref="GetBorder()"/>
        /// for more detailes.
        /// </param>
        /// <returns>
        /// this
        /// <see cref="PdfAnnotation"/>
        /// instance.
        /// </returns>
        public virtual iText.Kernel.Pdf.Annot.PdfAnnotation SetBorder(PdfAnnotationBorder border) {
            return Put(PdfName.Border, border.GetPdfObject());
        }

        /// <summary>Sets the characteristics of the annotation’s border.</summary>
        /// <param name="border">
        /// an
        /// <see cref="iText.Kernel.Pdf.PdfArray"/>
        /// specifying the characteristics of the annotation’s border.
        /// See
        /// <see cref="GetBorder()"/>
        /// for more detailes.
        /// </param>
        /// <returns>
        /// this
        /// <see cref="PdfAnnotation"/>
        /// instance.
        /// </returns>
        public virtual iText.Kernel.Pdf.Annot.PdfAnnotation SetBorder(PdfArray border) {
            return Put(PdfName.Border, border);
        }

        /// <summary>
        /// An array of numbers in the range 0.0 to 1.0, representing a colour used for the following purposes:
        /// <ul>
        /// <li>The background of the annotation’s icon when closed</li>
        /// <li>The title bar of the annotation’s pop-up window</li>
        /// <li>The border of a link annotation</li>
        /// </ul>
        /// The number of array elements determines the colour space in which the colour shall be defined:
        /// <ul>
        /// <li>0 - No colour; transparent</li>
        /// <li>1 - DeviceGray</li>
        /// <li>3 - DeviceRGB</li>
        /// <li>4 - DeviceCMYK</li>
        /// </ul>
        /// </summary>
        /// <returns>An array of numbers in the range 0.0 to 1.0, representing an annotation colour.</returns>
        public virtual PdfArray GetColorObject() {
            return GetPdfObject().GetAsArray(PdfName.C);
        }

        /// <summary>Sets an annotation color.</summary>
        /// <remarks>
        /// Sets an annotation color. For more details on annotation color purposes and the format
        /// of the passing
        /// <see cref="iText.Kernel.Pdf.PdfArray"/>
        /// see
        /// <see cref="GetColorObject()"/>
        /// .
        /// </remarks>
        /// <param name="color">an array of numbers in the range 0.0 to 1.0, specifying color.</param>
        /// <returns>
        /// this
        /// <see cref="PdfAnnotation"/>
        /// instance.
        /// </returns>
        public virtual iText.Kernel.Pdf.Annot.PdfAnnotation SetColor(PdfArray color) {
            return Put(PdfName.C, color);
        }

        /// <summary>Sets an annotation color.</summary>
        /// <remarks>
        /// Sets an annotation color. For more details on annotation color purposes and the format
        /// of the passing array see
        /// <see cref="GetColorObject()"/>
        /// .
        /// </remarks>
        /// <param name="color">an array of numbers in the range 0.0 to 1.0, specifying color.</param>
        /// <returns>
        /// this
        /// <see cref="PdfAnnotation"/>
        /// instance.
        /// </returns>
        public virtual iText.Kernel.Pdf.Annot.PdfAnnotation SetColor(float[] color) {
            return SetColor(new PdfArray(color));
        }

        /// <summary>Sets an annotation color.</summary>
        /// <remarks>
        /// Sets an annotation color. For more details on annotation color purposes
        /// see
        /// <see cref="GetColorObject()"/>
        /// .
        /// </remarks>
        /// <param name="color">
        /// 
        /// <see cref="iText.Kernel.Colors.Color"/>
        /// object of the either
        /// <see cref="iText.Kernel.Colors.DeviceGray"/>
        /// ,
        /// <see cref="iText.Kernel.Colors.DeviceRgb"/>
        /// or
        /// <see cref="iText.Kernel.Colors.DeviceCmyk"/>
        /// type.
        /// </param>
        /// <returns>
        /// this
        /// <see cref="PdfAnnotation"/>
        /// instance.
        /// </returns>
        public virtual iText.Kernel.Pdf.Annot.PdfAnnotation SetColor(Color color) {
            return SetColor(new PdfArray(color.GetColorValue()));
        }

        /// <summary>
        /// The integer key of the annotation’s entry in the structural parent tree
        /// (see ISO-320001 14.7.4.4, “Finding Structure Elements from Content Items”).
        /// </summary>
        /// <returns>integer key in structural parent tree or -1 if annotation is not tagged.</returns>
        public virtual int GetStructParentIndex() {
            PdfNumber n = GetPdfObject().GetAsNumber(PdfName.StructParent);
            if (n == null) {
                return -1;
            }
            else {
                return n.IntValue();
            }
        }

        /// <summary>
        /// Sets he integer key of the annotation’s entry in the structural parent tree
        /// (see ISO-320001 14.7.4.4, “Finding Structure Elements from Content Items”).
        /// </summary>
        /// <remarks>
        /// Sets he integer key of the annotation’s entry in the structural parent tree
        /// (see ISO-320001 14.7.4.4, “Finding Structure Elements from Content Items”).
        /// Note: Normally, there is no need to take care of this manually, struct parent index is set automatically
        /// if annotation is added to the tagged document's page.
        /// </remarks>
        /// <param name="structParentIndex">
        /// integer which is to be the key of the annotation's entry
        /// in structural parent tree.
        /// </param>
        /// <returns>
        /// this
        /// <see cref="PdfAnnotation"/>
        /// instance.
        /// </returns>
        public virtual iText.Kernel.Pdf.Annot.PdfAnnotation SetStructParentIndex(int structParentIndex) {
            return Put(PdfName.StructParent, new PdfNumber(structParentIndex));
        }

        [System.ObsoleteAttribute(@"Supported only for PdfTextAnnotation , PdfPopupAnnotation , will be removed in 7.1"
            )]
        public virtual bool GetOpen() {
            PdfBoolean open = GetPdfObject().GetAsBoolean(PdfName.Open);
            return open != null && open.GetValue();
        }

        [System.ObsoleteAttribute(@"Supported only for PdfTextAnnotation , PdfPopupAnnotation , will be removed in 7.1"
            )]
        public virtual iText.Kernel.Pdf.Annot.PdfAnnotation SetOpen(bool open) {
            return Put(PdfName.Open, PdfBoolean.ValueOf(open));
        }

<<<<<<< HEAD
        /// <summary>An array of 8 × n numbers specifying the coordinates of n quadrilaterals in default user space.</summary>
        /// <remarks>
        /// An array of 8 × n numbers specifying the coordinates of n quadrilaterals in default user space.
        /// Quadrilaterals are used to define:
        /// <ul>
        /// <li>regions inside annotation rectangle in which the link annotation should be activated;</li>
        /// <li>a word or group of contiguous words in the text underlying the text markup annotation;</li>
        /// <li>the content region that is intended to be removed for a redaction annotation;</li>
        /// </ul>
        /// <p>
        /// <p>
        /// IMPORTANT NOTE: According to Table 179 in ISO 32000-1, the QuadPoints array lists the vertices in counterclockwise
        /// order and the text orientation is defined by the first and second vertex. This basically means QuadPoints is
        /// specified as lower-left, lower-right, top-right, top-left. HOWEVER, Adobe's interpretation
        /// (tested at least with Acrobat 10, Acrobat 11, Reader 11) is top-left, top-right, lower-left, lower-right (Z-shaped order).
        /// This means that if the QuadPoints array is specified according to the standard, the rendering is not as expected.
        /// Other viewers seem to follow Adobe's interpretation. Hence we recommend to use and expect QuadPoints array in Z-order,
        /// just as Acrobat and probably most other viewers expect.
        /// </remarks>
        /// <returns>
        /// an
        /// <see cref="iText.Kernel.Pdf.PdfArray"/>
        /// of 8 × n numbers specifying the coordinates of n quadrilaterals.
        /// </returns>
=======
        [System.ObsoleteAttribute(@"Supported only for PdfLinkAnnotation , PdfTextMarkupAnnotation , PdfRedactAnnotation will be removed in 7.1"
            )]
>>>>>>> dac79896
        public virtual PdfArray GetQuadPoints() {
            return GetPdfObject().GetAsArray(PdfName.QuadPoints);
        }

<<<<<<< HEAD
        /// <summary>
        /// Sets n quadrilaterals in default user space by passing an
        /// <see cref="iText.Kernel.Pdf.PdfArray"/>
        /// of 8 × n numbers. For more info of what
        /// quadrilaterals define see
        /// <see cref="GetQuadPoints()"/>
        /// .
        /// <p>
        /// <p>
        /// IMPORTANT NOTE: According to Table 179 in ISO 32000-1, the QuadPoints array lists the vertices in counterclockwise
        /// order and the text orientation is defined by the first and second vertex. This basically means QuadPoints is
        /// specified as lower-left, lower-right, top-right, top-left. HOWEVER, Adobe's interpretation
        /// (tested at least with Acrobat 10, Acrobat 11, Reader 11) is top-left, top-right, lower-left, lower-right (Z-shaped order).
        /// This means that if the QuadPoints array is specified according to the standard, the rendering is not as expected.
        /// Other viewers seem to follow Adobe's interpretation. Hence we recommend to use and expect QuadPoints array in Z-order,
        /// just as Acrobat and probably most other viewers expect.
        /// </summary>
        /// <param name="quadPoints">
        /// an
        /// <see cref="iText.Kernel.Pdf.PdfArray"/>
        /// of 8 × n numbers specifying the coordinates of n quadrilaterals.
        /// </param>
        /// <returns>
        /// this
        /// <see cref="PdfAnnotation"/>
        /// instance.
        /// </returns>
=======
        [System.ObsoleteAttribute(@"Supported only for PdfLinkAnnotation , PdfTextMarkupAnnotation , PdfRedactAnnotation will be removed in 7.1"
            )]
>>>>>>> dac79896
        public virtual iText.Kernel.Pdf.Annot.PdfAnnotation SetQuadPoints(PdfArray quadPoints) {
            return Put(PdfName.QuadPoints, quadPoints);
        }

        [System.ObsoleteAttribute(@"Supported only for:PdfLinkAnnotation , PdfFreeTextAnnotation , PdfLineAnnotation , PdfSquareAnnotation ,PdfCircleAnnotation , PdfPolyGeomAnnotation , PdfInkAnnotation , PdfWidgetAnnotation will be removed in 7.1"
            )]
        public virtual iText.Kernel.Pdf.Annot.PdfAnnotation SetBorderStyle(PdfDictionary borderStyle) {
            return Put(PdfName.BS, borderStyle);
        }

        [System.ObsoleteAttribute(@"Supported only for:PdfLinkAnnotation , PdfFreeTextAnnotation , PdfLineAnnotation , PdfSquareAnnotation ,PdfCircleAnnotation , PdfPolyGeomAnnotation , PdfInkAnnotation , PdfWidgetAnnotation will be removed in 7.1"
            )]
        public virtual iText.Kernel.Pdf.Annot.PdfAnnotation SetBorderStyle(PdfName style) {
            return SetBorderStyle(BorderStyleUtil.SetStyle(GetBorderStyle(), style));
        }

        [System.ObsoleteAttribute(@"Supported only for:PdfLinkAnnotation , PdfFreeTextAnnotation , PdfLineAnnotation , PdfSquareAnnotation ,PdfCircleAnnotation , PdfPolyGeomAnnotation , PdfInkAnnotation , PdfWidgetAnnotation will be removed in 7.1"
            )]
        public virtual iText.Kernel.Pdf.Annot.PdfAnnotation SetDashPattern(PdfArray dashPattern) {
            return SetBorderStyle(BorderStyleUtil.SetDashPattern(GetBorderStyle(), dashPattern));
        }

        [System.ObsoleteAttribute(@"Supported only for:PdfLinkAnnotation , PdfFreeTextAnnotation , PdfLineAnnotation , PdfSquareAnnotation ,PdfCircleAnnotation , PdfPolyGeomAnnotation , PdfInkAnnotation , PdfWidgetAnnotation will be removed in 7.1"
            )]
        public virtual PdfDictionary GetBorderStyle() {
            return GetPdfObject().GetAsDictionary(PdfName.BS);
        }

        /// <summary>Sets annotation title.</summary>
        /// <remarks>Sets annotation title. This property affects not all annotation types.</remarks>
        /// <param name="title">
        /// a
        /// <see cref="iText.Kernel.Pdf.PdfString"/>
        /// which value is to be annotation title.
        /// </param>
        /// <returns>
        /// this
        /// <see cref="PdfAnnotation"/>
        /// instance.
        /// </returns>
        public virtual iText.Kernel.Pdf.Annot.PdfAnnotation SetTitle(PdfString title) {
            return Put(PdfName.T, title);
        }

        /// <summary>Annotation title.</summary>
        /// <remarks>
        /// Annotation title. For example for markup annotations, the title is the text label that shall be displayed in the
        /// title bar of the annotation’s pop-up window when open and active. For movie annotation Movie actions
        /// (ISO-320001 12.6.4.9, “Movie Actions”) may use this title to reference the movie annotation.
        /// </remarks>
        /// <returns>
        /// 
        /// <see cref="iText.Kernel.Pdf.PdfString"/>
        /// which value is an annotation title or null if it isn't specifed.
        /// </returns>
        public virtual PdfString GetTitle() {
            return GetPdfObject().GetAsString(PdfName.T);
        }

        [System.ObsoleteAttribute(@"Supported only for PdfScreenAnnotation , PdfWidgetAnnotation , will be removed in 7.1"
            )]
        public virtual iText.Kernel.Pdf.Annot.PdfAnnotation SetAppearanceCharacteristics(PdfDictionary characteristics
            ) {
            return Put(PdfName.MK, characteristics);
        }

        [System.ObsoleteAttribute(@"Supported only for PdfScreenAnnotation , PdfWidgetAnnotation , will be removed in 7.1"
            )]
        public virtual PdfDictionary GetAppearanceCharacteristics() {
            return GetPdfObject().GetAsDictionary(PdfName.MK);
        }

        [System.ObsoleteAttribute(@"Supported only for PdfLinkAnnotation , PdfScreenAnnotation , PdfWidgetAnnotation , will be removed in 7.1"
            )]
        public virtual PdfDictionary GetAction() {
            return GetPdfObject().GetAsDictionary(PdfName.A);
        }

        [System.ObsoleteAttribute(@"Supported only for PdfScreenAnnotation , PdfWidgetAnnotation , will be removed in 7.1"
            )]
        public virtual PdfDictionary GetAdditionalAction() {
            return GetPdfObject().GetAsDictionary(PdfName.AA);
        }

        /// <summary>The annotation rectangle, defining the location of the annotation on the page in default user space units.
        ///     </summary>
        /// <param name="array">
        /// a
        /// <see cref="iText.Kernel.Pdf.PdfArray"/>
        /// which specifies a rectangle by two diagonally opposite corners.
        /// Typically, the array is of form [llx lly urx ury].
        /// </param>
        /// <returns>
        /// this
        /// <see cref="PdfAnnotation"/>
        /// instance.
        /// </returns>
        public virtual iText.Kernel.Pdf.Annot.PdfAnnotation SetRectangle(PdfArray array) {
            return Put(PdfName.Rect, array);
        }

        /// <summary>The annotation rectangle, defining the location of the annotation on the page in default user space units.
        ///     </summary>
        /// <returns>
        /// a
        /// <see cref="iText.Kernel.Pdf.PdfArray"/>
        /// which specifies a rectangle by two diagonally opposite corners.
        /// Typically, the array is of form [llx lly urx ury].
        /// </returns>
        public virtual PdfArray GetRectangle() {
            return GetPdfObject().GetAsArray(PdfName.Rect);
        }

        /// <summary>PDF 2.0.</summary>
        /// <remarks>
        /// PDF 2.0. A language identifier overriding the document’s language identifier to
        /// specify the natural language for all text in the annotation except where overridden by
        /// other explicit language specifications
        /// </remarks>
        /// <returns>the lang entry</returns>
        public virtual String GetLang() {
            PdfString lang = GetPdfObject().GetAsString(PdfName.Lang);
            return lang != null ? lang.ToUnicodeString() : null;
        }

        /// <summary>PDF 2.0.</summary>
        /// <remarks>
        /// PDF 2.0. A language identifier overriding the document’s language identifier to
        /// specify the natural language for all text in the annotation except where overridden by
        /// other explicit language specifications
        /// </remarks>
        /// <param name="lang">language identifier</param>
        /// <returns>
        /// this
        /// <see cref="PdfAnnotation"/>
        /// instance
        /// </returns>
        public virtual iText.Kernel.Pdf.Annot.PdfAnnotation SetLang(String lang) {
            return Put(PdfName.Lang, new PdfString(lang, PdfEncodings.UNICODE_BIG));
        }

        /// <summary>PDF 2.0.</summary>
        /// <remarks>PDF 2.0. The blend mode that shall be used when painting the annotation onto the page</remarks>
        /// <returns>the blend mode</returns>
        public virtual PdfName GetBlendMode() {
            return GetPdfObject().GetAsName(PdfName.BM);
        }

        /// <summary>PDF 2.0.</summary>
        /// <remarks>PDF 2.0. The blend mode that shall be used when painting the annotation onto the page</remarks>
        /// <param name="blendMode">blend mode</param>
        /// <returns>
        /// this
        /// <see cref="PdfAnnotation"/>
        /// instance
        /// </returns>
        public virtual iText.Kernel.Pdf.Annot.PdfAnnotation SetBlendMode(PdfName blendMode) {
            return Put(PdfName.BM, blendMode);
        }

        /// <summary>PDF 2.0.</summary>
        /// <remarks>
        /// PDF 2.0. When regenerating the annotation's appearance stream, this is the
        /// opacity value that shall be used for all nonstroking
        /// operations on all visible elements of the annotation in its closed state (including its
        /// background and border) but not the popup window that appears when the annotation is
        /// opened.
        /// </remarks>
        /// <returns>opacity value for nonstroking operations. Returns 1.0 (default value) if entry is not present</returns>
        public virtual float GetNonStrokingOpacity() {
            PdfNumber nonStrokingOpacity = GetPdfObject().GetAsNumber(PdfName.ca);
            return nonStrokingOpacity != null ? nonStrokingOpacity.FloatValue() : 1;
        }

        /// <summary>PDF 2.0.</summary>
        /// <remarks>
        /// PDF 2.0. When regenerating the annotation's appearance stream, this is the
        /// opacity value that shall be used for all nonstroking
        /// operations on all visible elements of the annotation in its closed state (including its
        /// background and border) but not the popup window that appears when the annotation is
        /// opened.
        /// </remarks>
        /// <param name="nonStrokingOpacity">opacity for nonstroking operations</param>
        /// <returns>
        /// this
        /// <see cref="PdfAnnotation"/>
        /// instance
        /// </returns>
        public virtual iText.Kernel.Pdf.Annot.PdfAnnotation SetNonStrokingOpacity(float nonStrokingOpacity) {
            return Put(PdfName.ca, new PdfNumber(nonStrokingOpacity));
        }

        /// <summary>PDF 2.0.</summary>
        /// <remarks>
        /// PDF 2.0. When regenerating the annotation's appearance stream, this is the
        /// opacity value that shall be used for stroking all visible
        /// elements of the annotation in its closed state, including its background and border, but
        /// not the popup window that appears when the annotation is opened.
        /// </remarks>
        /// <returns>opacity for stroking operations, including background and border</returns>
        public virtual float GetStrokingOpacity() {
            PdfNumber strokingOpacity = GetPdfObject().GetAsNumber(PdfName.CA);
            return strokingOpacity != null ? strokingOpacity.FloatValue() : 1;
        }

        /// <summary>PDF 2.0.</summary>
        /// <remarks>
        /// PDF 2.0. When regenerating the annotation's appearance stream, this is the
        /// opacity value that shall be used for stroking all visible
        /// elements of the annotation in its closed state, including its background and border, but
        /// not the popup window that appears when the annotation is opened.
        /// </remarks>
        /// <param name="strokingOpacity">opacity for stroking operations, including background and border</param>
        /// <returns>
        /// this
        /// <see cref="PdfAnnotation"/>
        /// object
        /// </returns>
        public virtual iText.Kernel.Pdf.Annot.PdfAnnotation SetStrokingOpacity(float strokingOpacity) {
            return Put(PdfName.CA, new PdfNumber(strokingOpacity));
        }

        /// <summary>
        /// Inserts the value into into the underlying
        /// <see cref="iText.Kernel.Pdf.PdfDictionary"/>
        /// of this
        /// <see cref="PdfAnnotation"/>
        /// and associates it
        /// with the specified key. If the key is already present in this
        /// <see cref="PdfAnnotation"/>
        /// , this method will override
        /// the old value with the specified one.
        /// </summary>
        /// <param name="key">key to insert or to override</param>
        /// <param name="value">the value to associate with the specified key</param>
        /// <returns>
        /// this
        /// <see cref="PdfAnnotation"/>
        /// instance.
        /// </returns>
        public virtual iText.Kernel.Pdf.Annot.PdfAnnotation Put(PdfName key, PdfObject value) {
            GetPdfObject().Put(key, value);
            SetModified();
            return this;
        }

        /// <summary>
        /// Removes the specified key from the underlying
        /// <see cref="iText.Kernel.Pdf.PdfDictionary"/>
        /// of this
        /// <see cref="PdfAnnotation"/>
        /// .
        /// </summary>
        /// <param name="key">key to be removed</param>
        /// <returns>
        /// this
        /// <see cref="PdfAnnotation"/>
        /// instance.
        /// </returns>
        public virtual iText.Kernel.Pdf.Annot.PdfAnnotation Remove(PdfName key) {
            GetPdfObject().Remove(key);
            return this;
        }

        /// <summary>
        /// <p>
        /// Adds file associated with PDF annotation and identifies the relationship between them.
        /// </summary>
        /// <remarks>
        /// <p>
        /// Adds file associated with PDF annotation and identifies the relationship between them.
        /// </p>
        /// <p>
        /// Associated files may be used in Pdf/A-3 and Pdf 2.0 documents.
        /// The method adds file to array value of the AF key in the annotation dictionary.
        /// </p>
        /// <p>
        /// For associated files their associated file specification dictionaries shall include the AFRelationship key
        /// </p>
        /// </remarks>
        /// <param name="fs">file specification dictionary of associated file</param>
        public virtual void AddAssociatedFile(PdfFileSpec fs) {
            if (null == ((PdfDictionary)fs.GetPdfObject()).Get(PdfName.AFRelationship)) {
                ILogger logger = LoggerFactory.GetLogger(typeof(iText.Kernel.Pdf.Annot.PdfAnnotation));
                logger.Error(iText.IO.LogMessageConstant.ASSOCIATED_FILE_SPEC_SHALL_INCLUDE_AFRELATIONSHIP);
            }
            PdfArray afArray = GetPdfObject().GetAsArray(PdfName.AF);
            if (afArray == null) {
                afArray = new PdfArray();
                Put(PdfName.AF, afArray);
            }
            afArray.Add(fs.GetPdfObject());
        }

        /// <summary>Returns files associated with PDF annotation.</summary>
        /// <param name="create">iText will create AF array if it doesn't exist and create value is true</param>
        /// <returns>associated files array.</returns>
        public virtual PdfArray GetAssociatedFiles(bool create) {
            PdfArray afArray = GetPdfObject().GetAsArray(PdfName.AF);
            if (afArray == null && create) {
                afArray = new PdfArray();
                Put(PdfName.AF, afArray);
            }
            return afArray;
        }

        /// <summary>
        /// To manually flush a
        /// <c>PdfObject</c>
        /// behind this wrapper, you have to ensure
        /// that this object is added to the document, i.e. it has an indirect reference.
        /// Basically this means that before flushing you need to explicitly call
        /// <see cref="iText.Kernel.Pdf.PdfObjectWrapper{T}.MakeIndirect(iText.Kernel.Pdf.PdfDocument)"/>
        /// .
        /// For example: wrapperInstance.makeIndirect(document).flush();
        /// Note that not every wrapper require this, only those that have such warning in documentation.
        /// </summary>
        public override void Flush() {
            base.Flush();
        }

        protected internal override bool IsWrappedObjectMustBeIndirect() {
            return true;
        }
    }
}<|MERGE_RESOLUTION|>--- conflicted
+++ resolved
@@ -1350,71 +1350,14 @@
             return Put(PdfName.Open, PdfBoolean.ValueOf(open));
         }
 
-<<<<<<< HEAD
-        /// <summary>An array of 8 × n numbers specifying the coordinates of n quadrilaterals in default user space.</summary>
-        /// <remarks>
-        /// An array of 8 × n numbers specifying the coordinates of n quadrilaterals in default user space.
-        /// Quadrilaterals are used to define:
-        /// <ul>
-        /// <li>regions inside annotation rectangle in which the link annotation should be activated;</li>
-        /// <li>a word or group of contiguous words in the text underlying the text markup annotation;</li>
-        /// <li>the content region that is intended to be removed for a redaction annotation;</li>
-        /// </ul>
-        /// <p>
-        /// <p>
-        /// IMPORTANT NOTE: According to Table 179 in ISO 32000-1, the QuadPoints array lists the vertices in counterclockwise
-        /// order and the text orientation is defined by the first and second vertex. This basically means QuadPoints is
-        /// specified as lower-left, lower-right, top-right, top-left. HOWEVER, Adobe's interpretation
-        /// (tested at least with Acrobat 10, Acrobat 11, Reader 11) is top-left, top-right, lower-left, lower-right (Z-shaped order).
-        /// This means that if the QuadPoints array is specified according to the standard, the rendering is not as expected.
-        /// Other viewers seem to follow Adobe's interpretation. Hence we recommend to use and expect QuadPoints array in Z-order,
-        /// just as Acrobat and probably most other viewers expect.
-        /// </remarks>
-        /// <returns>
-        /// an
-        /// <see cref="iText.Kernel.Pdf.PdfArray"/>
-        /// of 8 × n numbers specifying the coordinates of n quadrilaterals.
-        /// </returns>
-=======
         [System.ObsoleteAttribute(@"Supported only for PdfLinkAnnotation , PdfTextMarkupAnnotation , PdfRedactAnnotation will be removed in 7.1"
             )]
->>>>>>> dac79896
         public virtual PdfArray GetQuadPoints() {
             return GetPdfObject().GetAsArray(PdfName.QuadPoints);
         }
 
-<<<<<<< HEAD
-        /// <summary>
-        /// Sets n quadrilaterals in default user space by passing an
-        /// <see cref="iText.Kernel.Pdf.PdfArray"/>
-        /// of 8 × n numbers. For more info of what
-        /// quadrilaterals define see
-        /// <see cref="GetQuadPoints()"/>
-        /// .
-        /// <p>
-        /// <p>
-        /// IMPORTANT NOTE: According to Table 179 in ISO 32000-1, the QuadPoints array lists the vertices in counterclockwise
-        /// order and the text orientation is defined by the first and second vertex. This basically means QuadPoints is
-        /// specified as lower-left, lower-right, top-right, top-left. HOWEVER, Adobe's interpretation
-        /// (tested at least with Acrobat 10, Acrobat 11, Reader 11) is top-left, top-right, lower-left, lower-right (Z-shaped order).
-        /// This means that if the QuadPoints array is specified according to the standard, the rendering is not as expected.
-        /// Other viewers seem to follow Adobe's interpretation. Hence we recommend to use and expect QuadPoints array in Z-order,
-        /// just as Acrobat and probably most other viewers expect.
-        /// </summary>
-        /// <param name="quadPoints">
-        /// an
-        /// <see cref="iText.Kernel.Pdf.PdfArray"/>
-        /// of 8 × n numbers specifying the coordinates of n quadrilaterals.
-        /// </param>
-        /// <returns>
-        /// this
-        /// <see cref="PdfAnnotation"/>
-        /// instance.
-        /// </returns>
-=======
         [System.ObsoleteAttribute(@"Supported only for PdfLinkAnnotation , PdfTextMarkupAnnotation , PdfRedactAnnotation will be removed in 7.1"
             )]
->>>>>>> dac79896
         public virtual iText.Kernel.Pdf.Annot.PdfAnnotation SetQuadPoints(PdfArray quadPoints) {
             return Put(PdfName.QuadPoints, quadPoints);
         }
