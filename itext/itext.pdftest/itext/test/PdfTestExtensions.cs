/*
<<<<<<< HEAD
This file is part of the iText (R) project.
Copyright (c) 1998-2023 iText Group NV
Authors: iText Software.

This program is free software; you can redistribute it and/or modify
it under the terms of the GNU Affero General Public License version 3
as published by the Free Software Foundation with the addition of the
following permission added to Section 15 as permitted in Section 7(a):
FOR ANY PART OF THE COVERED WORK IN WHICH THE COPYRIGHT IS OWNED BY
ITEXT GROUP. ITEXT GROUP DISCLAIMS THE WARRANTY OF NON INFRINGEMENT
OF THIRD PARTY RIGHTS

This program is distributed in the hope that it will be useful, but
WITHOUT ANY WARRANTY; without even the implied warranty of MERCHANTABILITY
or FITNESS FOR A PARTICULAR PURPOSE.
See the GNU Affero General Public License for more details.
You should have received a copy of the GNU Affero General Public License
along with this program; if not, see http://www.gnu.org/licenses or write to
the Free Software Foundation, Inc., 51 Franklin Street, Fifth Floor,
Boston, MA, 02110-1301 USA, or download the license from the following URL:
http://itextpdf.com/terms-of-use/

The interactive user interfaces in modified source and object code versions
of this program must display Appropriate Legal Notices, as required under
Section 5 of the GNU Affero General Public License.

In accordance with Section 7(b) of the GNU Affero General Public License,
a covered work must retain the producer line in every PDF that is created
or manipulated using iText.

You can be released from the requirements of the license by purchasing
a commercial license. Buying such a license is mandatory as soon as you
develop commercial activities involving the iText software without
disclosing the source code of your own applications.
These activities include: offering paid services to customers as an ASP,
serving PDFs on the fly in a web application, shipping iText with a closed
source product.

For more information, please contact iText Software Corp. at this
address: sales@itextpdf.com
*/
=======
    This file is part of the iText (R) project.
    Copyright (c) 1998-2023 Apryse Group NV
    Authors: Apryse Software.

    This program is offered under a commercial and under the AGPL license.
    For commercial licensing, contact us at https://itextpdf.com/sales.  For AGPL licensing, see below.

    AGPL licensing:
    This program is free software: you can redistribute it and/or modify
    it under the terms of the GNU Affero General Public License as published by
    the Free Software Foundation, either version 3 of the License, or
    (at your option) any later version.

    This program is distributed in the hope that it will be useful,
    but WITHOUT ANY WARRANTY; without even the implied warranty of
    MERCHANTABILITY or FITNESS FOR A PARTICULAR PURPOSE.  See the
    GNU Affero General Public License for more details.

    You should have received a copy of the GNU Affero General Public License
    along with this program.  If not, see <https://www.gnu.org/licenses/>.
 */
>>>>>>> 09dbff72
using System;
using System.Linq;
using System.Reflection;

namespace iText.Test {
    internal static class PdfTestExtensions {
        public static Attribute GetCustomAttribute(this Type classType, Type attributeType) {
#if !NETSTANDARD2_0
            return Attribute.GetCustomAttribute(classType, attributeType);
#else
            return classType.GetTypeInfo().GetCustomAttribute(attributeType);
#endif
        }

        public static Assembly GetAssembly(this Type type) {
#if !NETSTANDARD2_0
            return type.Assembly;
#else
            return type.GetTypeInfo().Assembly;
#endif
        }

#if NETSTANDARD2_0
        public static object[] GetCustomAttributes(this Type type, Type attributeType, bool inherit) {
            return type.GetTypeInfo().GetCustomAttributes(attributeType, inherit).ToArray();
        }
#endif
    }
}<|MERGE_RESOLUTION|>--- conflicted
+++ resolved
@@ -1,47 +1,4 @@
 /*
-<<<<<<< HEAD
-This file is part of the iText (R) project.
-Copyright (c) 1998-2023 iText Group NV
-Authors: iText Software.
-
-This program is free software; you can redistribute it and/or modify
-it under the terms of the GNU Affero General Public License version 3
-as published by the Free Software Foundation with the addition of the
-following permission added to Section 15 as permitted in Section 7(a):
-FOR ANY PART OF THE COVERED WORK IN WHICH THE COPYRIGHT IS OWNED BY
-ITEXT GROUP. ITEXT GROUP DISCLAIMS THE WARRANTY OF NON INFRINGEMENT
-OF THIRD PARTY RIGHTS
-
-This program is distributed in the hope that it will be useful, but
-WITHOUT ANY WARRANTY; without even the implied warranty of MERCHANTABILITY
-or FITNESS FOR A PARTICULAR PURPOSE.
-See the GNU Affero General Public License for more details.
-You should have received a copy of the GNU Affero General Public License
-along with this program; if not, see http://www.gnu.org/licenses or write to
-the Free Software Foundation, Inc., 51 Franklin Street, Fifth Floor,
-Boston, MA, 02110-1301 USA, or download the license from the following URL:
-http://itextpdf.com/terms-of-use/
-
-The interactive user interfaces in modified source and object code versions
-of this program must display Appropriate Legal Notices, as required under
-Section 5 of the GNU Affero General Public License.
-
-In accordance with Section 7(b) of the GNU Affero General Public License,
-a covered work must retain the producer line in every PDF that is created
-or manipulated using iText.
-
-You can be released from the requirements of the license by purchasing
-a commercial license. Buying such a license is mandatory as soon as you
-develop commercial activities involving the iText software without
-disclosing the source code of your own applications.
-These activities include: offering paid services to customers as an ASP,
-serving PDFs on the fly in a web application, shipping iText with a closed
-source product.
-
-For more information, please contact iText Software Corp. at this
-address: sales@itextpdf.com
-*/
-=======
     This file is part of the iText (R) project.
     Copyright (c) 1998-2023 Apryse Group NV
     Authors: Apryse Software.
@@ -63,7 +20,6 @@
     You should have received a copy of the GNU Affero General Public License
     along with this program.  If not, see <https://www.gnu.org/licenses/>.
  */
->>>>>>> 09dbff72
 using System;
 using System.Linq;
 using System.Reflection;
