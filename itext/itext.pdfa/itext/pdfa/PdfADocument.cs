/*

This file is part of the iText (R) project.
Copyright (c) 1998-2017 iText Group NV
Authors: Bruno Lowagie, Paulo Soares, et al.

This program is free software; you can redistribute it and/or modify
it under the terms of the GNU Affero General Public License version 3
as published by the Free Software Foundation with the addition of the
following permission added to Section 15 as permitted in Section 7(a):
FOR ANY PART OF THE COVERED WORK IN WHICH THE COPYRIGHT IS OWNED BY
ITEXT GROUP. ITEXT GROUP DISCLAIMS THE WARRANTY OF NON INFRINGEMENT
OF THIRD PARTY RIGHTS

This program is distributed in the hope that it will be useful, but
WITHOUT ANY WARRANTY; without even the implied warranty of MERCHANTABILITY
or FITNESS FOR A PARTICULAR PURPOSE.
See the GNU Affero General Public License for more details.
You should have received a copy of the GNU Affero General Public License
along with this program; if not, see http://www.gnu.org/licenses or write to
the Free Software Foundation, Inc., 51 Franklin Street, Fifth Floor,
Boston, MA, 02110-1301 USA, or download the license from the following URL:
http://itextpdf.com/terms-of-use/

The interactive user interfaces in modified source and object code versions
of this program must display Appropriate Legal Notices, as required under
Section 5 of the GNU Affero General Public License.

In accordance with Section 7(b) of the GNU Affero General Public License,
a covered work must retain the producer line in every PDF that is created
or manipulated using iText.

You can be released from the requirements of the license by purchasing
a commercial license. Buying such a license is mandatory as soon as you
develop commercial activities involving the iText software without
disclosing the source code of your own applications.
These activities include: offering paid services to customers as an ASP,
serving PDFs on the fly in a web application, shipping iText with a closed
source product.

For more information, please contact iText Software Corp. at this
address: sales@itextpdf.com
*/
using System;
using iText.IO.Log;
using iText.Kernel.Font;
using iText.Kernel.Log;
using iText.Kernel.Pdf;
using iText.Kernel.Pdf.Canvas;
using iText.Kernel.Pdf.Tagutils;
using iText.Kernel.XMP;
using iText.Pdfa.Checker;

namespace iText.Pdfa {
    /// <summary>
    /// This class extends
    /// <see cref="iText.Kernel.Pdf.PdfDocument"/>
    /// and is in charge of creating files
    /// that comply with the PDF/A standard.
    /// Client code is still responsible for making sure the file is actually PDF/A
    /// compliant: multiple steps must be undertaken (depending on the
    /// <see cref="iText.Kernel.Pdf.PdfAConformanceLevel"/>
    /// ) to ensure that the PDF/A standard is followed.
    /// This class will throw exceptions, mostly
    /// <see cref="PdfAConformanceException"/>
    /// ,
    /// and thus refuse to output a PDF/A file if at any point the document does not
    /// adhere to the PDF/A guidelines specified by the
    /// <see cref="iText.Kernel.Pdf.PdfAConformanceLevel"/>
    /// .
    /// </summary>
    public class PdfADocument : PdfDocument {
        protected internal PdfAChecker checker;

        /// <summary>Constructs a new PdfADocument for writing purposes, i.e.</summary>
        /// <remarks>
        /// Constructs a new PdfADocument for writing purposes, i.e. from scratch. A
        /// PDF/A file has a conformance level, and must have an explicit output
        /// intent.
        /// </remarks>
        /// <param name="writer">
        /// the
        /// <see cref="iText.Kernel.Pdf.PdfWriter"/>
        /// object to write to
        /// </param>
        /// <param name="conformanceLevel">the generation and strictness level of the PDF/A that must be followed.</param>
        /// <param name="outputIntent">
        /// a
        /// <see cref="iText.Kernel.Pdf.PdfOutputIntent"/>
        /// </param>
        public PdfADocument(PdfWriter writer, PdfAConformanceLevel conformanceLevel, PdfOutputIntent outputIntent)
            : base(writer) {
            SetChecker(conformanceLevel);
            AddOutputIntent(outputIntent);
        }

        /// <summary>Opens a PDF/A document in the stamping mode.</summary>
        /// <param name="reader">PDF reader.</param>
        /// <param name="writer">PDF writer.</param>
        public PdfADocument(PdfReader reader, PdfWriter writer)
            : this(reader, writer, new StampingProperties()) {
        }

        /// <summary>Open a PDF/A document in stamping mode.</summary>
        /// <param name="reader">PDF reader.</param>
        /// <param name="writer">PDF writer.</param>
        /// <param name="properties">properties of the stamping process</param>
        public PdfADocument(PdfReader reader, PdfWriter writer, StampingProperties properties)
            : base(reader, writer, properties) {
            byte[] existingXmpMetadata = GetXmpMetadata();
            if (existingXmpMetadata == null) {
                throw new PdfAConformanceException(PdfAConformanceException.DOCUMENT_TO_READ_FROM_SHALL_BE_A_PDFA_CONFORMANT_FILE_WITH_VALID_XMP_METADATA
                    );
            }
            XMPMeta meta;
            try {
                meta = XMPMetaFactory.ParseFromBuffer(existingXmpMetadata);
            }
            catch (XMPException) {
                throw new PdfAConformanceException(PdfAConformanceException.DOCUMENT_TO_READ_FROM_SHALL_BE_A_PDFA_CONFORMANT_FILE_WITH_VALID_XMP_METADATA
                    );
            }
            PdfAConformanceLevel conformanceLevel = PdfAConformanceLevel.GetConformanceLevel(meta);
            if (conformanceLevel == null) {
                throw new PdfAConformanceException(PdfAConformanceException.DOCUMENT_TO_READ_FROM_SHALL_BE_A_PDFA_CONFORMANT_FILE_WITH_VALID_XMP_METADATA
                    );
            }
            SetChecker(conformanceLevel);
        }

        public override void CheckIsoConformance(Object obj, IsoKey key) {
            CheckIsoConformance(obj, key, null);
        }

<<<<<<< HEAD
        public override void CheckShowTextIsoConformance(CanvasGraphicsState gState, PdfResources resources) {
=======
        [System.ObsoleteAttribute(@"Will be removed in 7.1.0.")]
        public override void CheckShowTextIsoConformance(Object obj, PdfResources resources) {
            CanvasGraphicsState gState = (CanvasGraphicsState)obj;
>>>>>>> dac79896
            bool fill = false;
            bool stroke = false;
            switch (gState.GetTextRenderingMode()) {
                case PdfCanvasConstants.TextRenderingMode.STROKE:
                case PdfCanvasConstants.TextRenderingMode.STROKE_CLIP: {
                    stroke = true;
                    break;
                }

                case PdfCanvasConstants.TextRenderingMode.FILL:
                case PdfCanvasConstants.TextRenderingMode.FILL_CLIP: {
                    fill = true;
                    break;
                }

                case PdfCanvasConstants.TextRenderingMode.FILL_STROKE:
                case PdfCanvasConstants.TextRenderingMode.FILL_STROKE_CLIP: {
                    stroke = true;
                    fill = true;
                    break;
                }
            }
            IsoKey drawMode = IsoKey.DRAWMODE_FILL;
            if (fill && stroke) {
                drawMode = IsoKey.DRAWMODE_FILL_STROKE;
            }
            else {
                if (fill) {
                    drawMode = IsoKey.DRAWMODE_FILL;
                }
                else {
                    if (stroke) {
                        drawMode = IsoKey.DRAWMODE_STROKE;
                    }
                }
            }
            if (fill || stroke) {
                CheckIsoConformance(gState, drawMode, resources);
            }
        }

        public override void CheckIsoConformance(Object obj, IsoKey key, PdfResources resources) {
            CanvasGraphicsState gState;
            PdfDictionary currentColorSpaces = null;
            if (resources != null) {
                currentColorSpaces = resources.GetPdfObject().GetAsDictionary(PdfName.ColorSpace);
            }
            switch (key) {
                case IsoKey.CANVAS_STACK: {
                    checker.CheckCanvasStack((char)obj);
                    break;
                }

                case IsoKey.PDF_OBJECT: {
                    checker.CheckPdfObject((PdfObject)obj);
                    break;
                }

                case IsoKey.RENDERING_INTENT: {
                    checker.CheckRenderingIntent((PdfName)obj);
                    break;
                }

                case IsoKey.INLINE_IMAGE: {
                    checker.CheckInlineImage((PdfStream)obj, currentColorSpaces);
                    break;
                }

                case IsoKey.EXTENDED_GRAPHICS_STATE: {
                    gState = (CanvasGraphicsState)obj;
                    checker.CheckExtGState(gState);
                    break;
                }

                case IsoKey.GRAPHIC_STATE_ONLY: {
                    gState = (CanvasGraphicsState)obj;
                    checker.CheckExtGState(gState);
                    break;
                }

                case IsoKey.DRAWMODE_FILL: {
                    gState = (CanvasGraphicsState)obj;
                    checker.CheckColor(gState.GetFillColor(), currentColorSpaces, true);
                    checker.CheckExtGState(gState);
                    break;
                }

                case IsoKey.FILL_COLOR: {
                    gState = (CanvasGraphicsState)obj;
                    checker.CheckColor(gState.GetFillColor(), currentColorSpaces, true);
                    break;
                }

                case IsoKey.PAGE: {
                    checker.CheckSinglePage((PdfPage)obj);
                    break;
                }

                case IsoKey.DRAWMODE_STROKE: {
                    gState = (CanvasGraphicsState)obj;
                    checker.CheckColor(gState.GetStrokeColor(), currentColorSpaces, false);
                    checker.CheckExtGState(gState);
                    break;
                }

                case IsoKey.STROKE_COLOR: {
                    gState = (CanvasGraphicsState)obj;
                    checker.CheckColor(gState.GetStrokeColor(), currentColorSpaces, false);
                    break;
                }

                case IsoKey.DRAWMODE_FILL_STROKE: {
                    gState = (CanvasGraphicsState)obj;
                    checker.CheckColor(gState.GetFillColor(), currentColorSpaces, true);
                    checker.CheckColor(gState.GetStrokeColor(), currentColorSpaces, false);
                    checker.CheckExtGState(gState);
                    break;
                }

                case IsoKey.TAG_STRUCTURE_ELEMENT: {
                    checker.CheckTagStructureElement((PdfObject)obj);
                    break;
                }
            }
        }

        /// <summary>
        /// Gets the PdfAConformanceLevel set in the constructor or in the metadata
        /// of the
        /// <see cref="iText.Kernel.Pdf.PdfReader"/>
        /// .
        /// </summary>
        /// <returns>
        /// a
        /// <see cref="iText.Kernel.Pdf.PdfAConformanceLevel"/>
        /// </returns>
        public virtual PdfAConformanceLevel GetConformanceLevel() {
            return checker.GetConformanceLevel();
        }

        protected override void AddCustomMetadataExtensions(XMPMeta xmpMeta) {
            if (this.IsTagged()) {
                try {
                    XMPMeta taggedExtensionMeta = XMPMetaFactory.ParseFromString(PdfAXMPUtil.PDF_UA_EXTENSION);
                    XMPUtils.AppendProperties(taggedExtensionMeta, xmpMeta, true, false);
                }
                catch (XMPException exc) {
                    ILogger logger = LoggerFactory.GetLogger(typeof(iText.Pdfa.PdfADocument));
                    logger.Error(iText.IO.LogMessageConstant.EXCEPTION_WHILE_UPDATING_XMPMETADATA, exc);
                }
            }
        }

        protected override void UpdateXmpMetadata() {
            try {
                XMPMeta xmpMeta = UpdateDefaultXmpMetadata();
                xmpMeta.SetProperty(XMPConst.NS_PDFA_ID, XMPConst.PART, checker.GetConformanceLevel().GetPart());
                xmpMeta.SetProperty(XMPConst.NS_PDFA_ID, XMPConst.CONFORMANCE, checker.GetConformanceLevel().GetConformance
                    ());
                AddCustomMetadataExtensions(xmpMeta);
                SetXmpMetadata(xmpMeta);
            }
            catch (XMPException e) {
                ILogger logger = LoggerFactory.GetLogger(typeof(iText.Pdfa.PdfADocument));
                logger.Error(iText.IO.LogMessageConstant.EXCEPTION_WHILE_UPDATING_XMPMETADATA, e);
            }
        }

        protected override void CheckIsoConformance() {
            checker.CheckDocument(catalog);
        }

        /// <exception cref="System.IO.IOException"/>
        protected override void FlushObject(PdfObject pdfObject, bool canBeInObjStm) {
            MarkObjectAsMustBeFlushed(pdfObject);
            if (isClosing || checker.ObjectIsChecked(pdfObject)) {
                base.FlushObject(pdfObject, canBeInObjStm);
            }
        }

        //suppress the call
        //TODO log unsuccessful call
        protected override void FlushFonts() {
            foreach (PdfFont pdfFont in GetDocumentFonts()) {
                checker.CheckFont(pdfFont);
            }
            base.FlushFonts();
        }

        protected internal virtual void SetChecker(PdfAConformanceLevel conformanceLevel) {
            switch (conformanceLevel.GetPart()) {
                case "1": {
                    checker = new PdfA1Checker(conformanceLevel);
                    break;
                }

                case "2": {
                    checker = new PdfA2Checker(conformanceLevel);
                    break;
                }

                case "3": {
                    checker = new PdfA3Checker(conformanceLevel);
                    break;
                }
            }
        }

        protected override void InitTagStructureContext() {
            tagStructureContext = new TagStructureContext(this, GetPdfVersionForPdfA(checker.GetConformanceLevel()));
        }

        protected override Counter GetCounter() {
            return CounterFactory.GetCounter(typeof(iText.Pdfa.PdfADocument));
        }

        private static PdfVersion GetPdfVersionForPdfA(PdfAConformanceLevel conformanceLevel) {
            PdfVersion version;
            switch (conformanceLevel.GetPart()) {
                case "1": {
                    version = PdfVersion.PDF_1_4;
                    break;
                }

                case "2": {
                    version = PdfVersion.PDF_1_7;
                    break;
                }

                case "3": {
                    version = PdfVersion.PDF_1_7;
                    break;
                }

                default: {
                    version = PdfVersion.PDF_1_4;
                    break;
                }
            }
            return version;
        }
    }
}<|MERGE_RESOLUTION|>--- conflicted
+++ resolved
@@ -132,13 +132,8 @@
             CheckIsoConformance(obj, key, null);
         }
 
-<<<<<<< HEAD
+        [System.ObsoleteAttribute(@"Will be removed in 7.1.0.")]
         public override void CheckShowTextIsoConformance(CanvasGraphicsState gState, PdfResources resources) {
-=======
-        [System.ObsoleteAttribute(@"Will be removed in 7.1.0.")]
-        public override void CheckShowTextIsoConformance(Object obj, PdfResources resources) {
-            CanvasGraphicsState gState = (CanvasGraphicsState)obj;
->>>>>>> dac79896
             bool fill = false;
             bool stroke = false;
             switch (gState.GetTextRenderingMode()) {
