/*

This file is part of the iText (R) project.
Copyright (c) 1998-2017 iText Group NV
Authors: Bruno Lowagie, Paulo Soares, et al.

This program is free software; you can redistribute it and/or modify
it under the terms of the GNU Affero General Public License version 3
as published by the Free Software Foundation with the addition of the
following permission added to Section 15 as permitted in Section 7(a):
FOR ANY PART OF THE COVERED WORK IN WHICH THE COPYRIGHT IS OWNED BY
ITEXT GROUP. ITEXT GROUP DISCLAIMS THE WARRANTY OF NON INFRINGEMENT
OF THIRD PARTY RIGHTS

This program is distributed in the hope that it will be useful, but
WITHOUT ANY WARRANTY; without even the implied warranty of MERCHANTABILITY
or FITNESS FOR A PARTICULAR PURPOSE.
See the GNU Affero General Public License for more details.
You should have received a copy of the GNU Affero General Public License
along with this program; if not, see http://www.gnu.org/licenses or write to
the Free Software Foundation, Inc., 51 Franklin Street, Fifth Floor,
Boston, MA, 02110-1301 USA, or download the license from the following URL:
http://itextpdf.com/terms-of-use/

The interactive user interfaces in modified source and object code versions
of this program must display Appropriate Legal Notices, as required under
Section 5 of the GNU Affero General Public License.

In accordance with Section 7(b) of the GNU Affero General Public License,
a covered work must retain the producer line in every PDF that is created
or manipulated using iText.

You can be released from the requirements of the license by purchasing
a commercial license. Buying such a license is mandatory as soon as you
develop commercial activities involving the iText software without
disclosing the source code of your own applications.
These activities include: offering paid services to customers as an ASP,
serving PDFs on the fly in a web application, shipping iText with a closed
source product.

For more information, please contact iText Software Corp. at this
address: sales@itextpdf.com
*/
using System;
using System.Collections;
using System.Collections.Generic;
using System.IO;
using System.Linq;
using System.Text;
using System.Xml;
using System.Xml.Linq;
using iText.IO.Util;
using iText.Kernel;
using iText.Kernel.Pdf;
using iText.Layout;

namespace iText.Forms.Xfa
{
	/// <summary>Processes XFA forms.</summary>
	public class XfaForm
	{
		private const String DEFAULT_XFA = "iText.Forms.Xfa.default.xml";

		private XElement templateNode;

		private Xml2SomDatasets datasetsSom;

		private XElement datasetsNode;

		private AcroFieldsSearch acroFieldsSom;

		private bool xfaPresent = false;

		private XDocument domDocument;

		/// <summary>The URI for the XFA Data schema.</summary>
		public const String XFA_DATA_SCHEMA = "http://www.xfa.org/schema/xfa-data/1.0/";

		/// <summary>An empty constructor to build on.</summary>
		public XfaForm()
			: this(new MemoryStream(Encoding.UTF8.GetBytes("<?xml version=\"1.0\" encoding=\"UTF-8\"?><xdp:xdp xmlns:xdp=\"http://ns.adobe.com/xdp/\"><template xmlns=\"http://www.xfa.org/schema/xfa-template/3.3/\"></template><xfa:datasets xmlns:xfa=\"http://www.xfa.org/schema/xfa-data/1.0/\"><xfa:data></xfa:data></xfa:datasets></xdp:xdp>")))
		{
		}

		/// <summary>Creates an XFA form by the stream containing all xml information</summary>
		public XfaForm(Stream inputStream)
		{
			try
			{
				InitXfaForm(inputStream);
			}
			catch (Exception e)
			{
				throw new PdfException(e);
			}
		}

		/// <summary>
		/// Creates an XFA form by the
		/// <see cref="Document"/>
		/// containing all xml information
		/// </summary>
		public XfaForm(XDocument domDocument)
		{
			SetDomDocument(domDocument);
		}

		/// <summary>
		/// A constructor from a
		/// <see cref="iText.Kernel.Pdf.PdfDictionary"/>
		/// . It is assumed, but not
		/// necessary for correct initialization, that the dictionary is actually a
		/// <see cref="iText.Forms.PdfAcroForm"/>
		/// . An entry in the dictionary with the <code>XFA</code>
		/// key must contain correct XFA syntax. If the <code>XFA</code> key is
		/// absent, then the constructor essentially does nothing.
		/// </summary>
		/// <param name="acroFormDictionary">the dictionary object to initialize from</param>
		public XfaForm(PdfDictionary acroFormDictionary)
		{
			PdfObject xfa = acroFormDictionary.Get(PdfName.XFA);
			if (xfa != null)
			{
			    InitXfaForm(xfa);
			}
		}

		/// <summary>A constructor from a <CODE>PdfDocument</CODE>.</summary>
		/// <remarks>
		/// A constructor from a <CODE>PdfDocument</CODE>. It basically does everything
		/// from finding the XFA stream to the XML parsing.
		/// </remarks>
		/// <param name="pdfDocument">the PdfDocument instance</param>
		public XfaForm(PdfDocument pdfDocument)
		{
			PdfObject xfa = GetXfaObject(pdfDocument);
			if (xfa != null)
			{
			    InitXfaForm(xfa);
			}
		}

		/// <summary>Sets the XFA key from a byte array.</summary>
		/// <remarks>Sets the XFA key from a byte array. The old XFA is erased.</remarks>
		/// <param name="form">the data</param>
		/// <param name="pdfDocument">pdfDocument</param>
		/// <exception cref="System.IO.IOException">on IO error</exception>
		public static void SetXfaForm(iText.Forms.Xfa.XfaForm form, PdfDocument pdfDocument
			)
		{
			PdfDictionary af = PdfAcroForm.GetAcroForm(pdfDocument, true).GetPdfObject();
			PdfObject xfa = GetXfaObject(pdfDocument);
			if (xfa != null && xfa.IsArray())
			{
				PdfArray ar = (PdfArray)xfa;
				int t = -1;
				int d = -1;
				for (int k = 0; k < ar.Size(); k += 2)
				{
					PdfString s = ar.GetAsString(k);
					if ("template".Equals(s.ToString()))
					{
						t = k + 1;
					}
					if ("datasets".Equals(s.ToString()))
					{
						d = k + 1;
					}
				}
				if (t > -1 && d > -1)
				{
					//reader.killXref(ar.getAsIndirectObject(t));
					//reader.killXref(ar.getAsIndirectObject(d));
					PdfStream tStream = new PdfStream(SerializeDocument(form.templateNode));
					tStream.SetCompressionLevel(pdfDocument.GetWriter().GetCompressionLevel());
					ar.Set(t, tStream);
					PdfStream dStream = new PdfStream(SerializeDocument(form.datasetsNode));
					dStream.SetCompressionLevel(pdfDocument.GetWriter().GetCompressionLevel());
					ar.Set(d, dStream);
					ar.Flush();
					af.Put(PdfName.XFA, new PdfArray(ar));
					return;
				}
			}
			//reader.killXref(af.get(PdfName.XFA));
			PdfStream stream = new PdfStream(SerializeDocument(form.domDocument));
			stream.SetCompressionLevel(pdfDocument.GetWriter().GetCompressionLevel());
			stream.Flush();
			af.Put(PdfName.XFA, stream);
			af.SetModified();
		}

		/// <summary>Extracts DOM nodes from an XFA document.</summary>
		/// <param name="domDocument">
		/// an XFA file as a
		/// <see cref="Document">
		/// DOM
		/// document
		/// </see>
		/// </param>
		/// <returns>
		/// a
		/// <see cref="System.Collections.IDictionary{K, V}"/>
		/// of XFA packet names and their associated
		/// <see cref="Org.W3c.Dom.Node">DOM nodes</see>
		/// </returns>
		public static IDictionary<String, XNode> ExtractXFANodes(XDocument domDocument)
		{
			IDictionary<String, XNode> xfaNodes = new Dictionary<String, XNode>();
		    XNode n = domDocument.FirstNode;
			while (!(n is XElement) || !((XElement)n).Nodes().Any())
			{
				n = n.NextNode;
			}
			n = ((XElement)n).FirstNode;
			while (n != null)
			{
				if (n is XElement)
				{
					String s = ((XElement)n).Name.LocalName;
					xfaNodes[s] = n;
				}
				n = n.NextNode;
			}
			return xfaNodes;
		}

		/// <summary>Write the XfaForm to the provided PdfDocument.</summary>
		/// <param name="document">the PdfDocument to write the XFA Form to</param>
		/// <exception cref="System.IO.IOException"/>
		public virtual void Write(PdfDocument document)
		{
			SetXfaForm(this, document);
		}

		/// <summary>Changes a field value in the XFA form.</summary>
		/// <param name="name">the name of the field to be changed</param>
		/// <param name="value">the new value</param>
		public virtual void SetXfaFieldValue(String name, String value)
		{
			if (IsXfaPresent())
			{
				name = FindFieldName(name);
				if (name != null)
				{
					String shortName = Xml2Som.GetShortName(name);
					XNode xn = FindDatasetsNode(shortName);
					if (xn == null)
					{
						xn = datasetsSom.InsertNode(GetDatasetsNode(), shortName);
					}
					SetNodeText(xn, value);
				}
			}
		}

		/// <summary>Gets the xfa field value.</summary>
		/// <param name="name">the fully qualified field name</param>
		/// <returns>the field value</returns>
		public virtual String GetXfaFieldValue(String name)
		{
			if (IsXfaPresent())
			{
				name = FindFieldName(name);
				if (name != null)
				{
					name = Xml2Som.GetShortName(name);
					return iText.Forms.Xfa.XfaForm.GetNodeText(FindDatasetsNode(name));
				}
			}
			return null;
		}

		/// <summary>Returns <CODE>true</CODE> if it is a XFA form.</summary>
		/// <returns><CODE>true</CODE> if it is a XFA form</returns>
		public virtual bool IsXfaPresent()
		{
			return xfaPresent;
		}

		/// <summary>Finds the complete field name from a partial name.</summary>
		/// <param name="name">the complete or partial name</param>
		/// <returns>the complete name or <CODE>null</CODE> if not found</returns>
		public virtual String FindFieldName(String name)
		{
			if (acroFieldsSom == null && xfaPresent)
			{
				acroFieldsSom = new AcroFieldsSearch(datasetsSom.GetName2Node().Keys);
				return acroFieldsSom.GetAcroShort2LongName().ContainsKey(name) ? acroFieldsSom.GetAcroShort2LongName
					().Get(name) : acroFieldsSom.InverseSearchGlobal(new List<string>(new Stack<string>(Xml2Som.SplitParts(name))));
			}
			return null;
		}

		/// <summary>
		/// Finds the complete SOM name contained in the datasets section from a
		/// possibly partial name.
		/// </summary>
		/// <param name="name">the complete or partial name</param>
		/// <returns>the complete name or <CODE>null</CODE> if not found</returns>
		public virtual String FindDatasetsName(String name)
		{
			return datasetsSom.GetName2Node().ContainsKey(name) ? name : datasetsSom.InverseSearchGlobal
				(new List<string>(new Stack<string>(Xml2Som.SplitParts(name))));
		}

		/// <summary>
		/// Finds the <CODE>Node</CODE> contained in the datasets section from a
		/// possibly partial name.
		/// </summary>
		/// <param name="name">the complete or partial name</param>
		/// <returns>the <CODE>Node</CODE> or <CODE>null</CODE> if not found</returns>
		public virtual XNode FindDatasetsNode(String name)
		{
			if (name == null)
			{
				return null;
			}
			name = FindDatasetsName(name);
			if (name == null)
			{
				return null;
			}
			return datasetsSom.GetName2Node().Get(name);
		}

		/// <summary>Gets all the text contained in the child nodes of this node.</summary>
		/// <param name="n">the <CODE>Node</CODE></param>
		/// <returns>the text found or "" if no text was found</returns>
		public static String GetNodeText(XNode n)
		{
			return n == null ? "" : GetNodeText(n, "");
		}

		/// <summary>Sets the text of this node.</summary>
		/// <remarks>
		/// Sets the text of this node. All the child's node are deleted and a new
		/// child text node is created.
		/// </remarks>
		/// <param name="n">the <CODE>Node</CODE> to add the text to</param>
		/// <param name="text">the text to add</param>
		public virtual void SetNodeText(XNode n, String text)
		{
			if (n == null)
			{
				return;
			}
			XNode nc = null;
			while ((nc = ((XElement)n).FirstNode) != null)
			{
                nc.Remove();
			}
		    XAttribute attr = ((XElement) n).Attribute((XNamespace) XFA_DATA_SCHEMA + "dataNode");
		    if (attr != null) {
		        attr.Remove();
		    }
            
			((XElement)n).Add(new XText(text));
		}

		/// <summary>Gets the top level DOM document.</summary>
		/// <returns>the top level DOM document</returns>
		public virtual XDocument GetDomDocument()
		{
			return domDocument;
		}

		/// <summary>Sets the top DOM document.</summary>
		/// <param name="domDocument">the top DOM document</param>
		public virtual void SetDomDocument(XDocument domDocument)
		{
			this.domDocument = domDocument;
			ExtractNodes();
		}

		/// <summary>Gets the <CODE>Node</CODE> that corresponds to the datasets part.</summary>
		/// <returns>the <CODE>Node</CODE> that corresponds to the datasets part</returns>
		public virtual XElement GetDatasetsNode()
		{
			return datasetsNode;
		}

		/// <summary>Replaces the XFA data under datasets/data.</summary>
		/// <remarks>
		/// Replaces the XFA data under datasets/data. Accepts a
		/// <see cref="System.IO.FileInfo">
		/// file
		/// object
		/// </see>
		/// to fill this object with XFA data. The resulting DOM document may
		/// be modified.
		/// </remarks>
		/// <param name="file">
		/// the
		/// <see cref="System.IO.FileInfo"/>
		/// </param>
		/// <exception cref="System.IO.IOException">
		/// on IO error on the
		/// <see cref="Org.Xml.Sax.InputSource"/>
		/// </exception>
		public virtual void FillXfaForm(FileInfo file)
		{
			FillXfaForm(file, false);
		}

		/// <summary>Replaces the XFA data under datasets/data.</summary>
		/// <remarks>
		/// Replaces the XFA data under datasets/data. Accepts a
		/// <see cref="System.IO.FileInfo">
		/// file
		/// object
		/// </see>
		/// to fill this object with XFA data.
		/// </remarks>
		/// <param name="file">
		/// the
		/// <see cref="System.IO.FileInfo"/>
		/// </param>
		/// <param name="readOnly">whether or not the resulting DOM document may be modified</param>
		/// <exception cref="System.IO.IOException">
		/// on IO error on the
		/// <see cref="Org.Xml.Sax.InputSource"/>
		/// </exception>
		public virtual void FillXfaForm(FileInfo file, bool readOnly)
		{
			FillXfaForm(new FileStream(file.FullName, FileMode.Open, FileAccess.Read), readOnly);
		}

		/// <summary>Replaces the XFA data under datasets/data.</summary>
		/// <remarks>
		/// Replaces the XFA data under datasets/data. Accepts an
		/// <see cref="System.IO.Stream"/>
		/// to fill this object with XFA data. The resulting DOM document may be
		/// modified.
		/// </remarks>
		/// <param name="is">
		/// the
		/// <see cref="System.IO.Stream"/>
		/// </param>
		/// <exception cref="System.IO.IOException">
		/// on IO error on the
		/// <see cref="Org.Xml.Sax.InputSource"/>
		/// </exception>
		public virtual void FillXfaForm(Stream @is)
		{
			FillXfaForm(@is, false);
		}

		/// <summary>Replaces the XFA data under datasets/data.</summary>
		/// <remarks>
		/// Replaces the XFA data under datasets/data. Accepts an
		/// <see cref="System.IO.Stream"/>
		/// to fill this object with XFA data.
		/// </remarks>
		/// <param name="is">
		/// the
		/// <see cref="System.IO.Stream"/>
		/// </param>
		/// <param name="readOnly">whether or not the resulting DOM document may be modified</param>
		/// <exception cref="System.IO.IOException">
		/// on IO error on the
		/// <see cref="Org.Xml.Sax.InputSource"/>
		/// </exception>
		public virtual void FillXfaForm(Stream @is, bool readOnly) {
            XmlReaderSettings settings = new XmlReaderSettings { NameTable = new NameTable() };
            XmlNamespaceManager xmlns = new XmlNamespaceManager(settings.NameTable);
            xmlns.AddNamespace("xfa", "http://www.xfa.org/schema/xci/1.0/");
            XmlReader reader = XmlReader.Create(@is, new XmlReaderSettings(), new XmlParserContext(null, xmlns, "", XmlSpace.Default));
            
            FillXfaForm(reader, readOnly);
		}

		/// <summary>Replaces the XFA data under datasets/data.</summary>
		/// <remarks>
		/// Replaces the XFA data under datasets/data. Accepts a
		/// <see cref="Org.Xml.Sax.InputSource">SAX input source</see>
		/// to fill this object with XFA data. The resulting DOM
		/// document may be modified.
		/// </remarks>
		/// <param name="is">
		/// the
		/// <see cref="Org.Xml.Sax.InputSource">SAX input source</see>
		/// </param>
		/// <exception cref="System.IO.IOException">
		/// on IO error on the
		/// <see cref="Org.Xml.Sax.InputSource"/>
		/// </exception>
		public virtual void FillXfaForm(XmlReader @is)
		{
			FillXfaForm(@is, false);
		}

		/// <summary>Replaces the XFA data under datasets/data.</summary>
		/// <remarks>
		/// Replaces the XFA data under datasets/data. Accepts a
		/// <see cref="Org.Xml.Sax.InputSource">SAX input source</see>
		/// to fill this object with XFA data.
		/// </remarks>
		/// <param name="is">
		/// the
		/// <see cref="Org.Xml.Sax.InputSource">SAX input source</see>
		/// </param>
		/// <param name="readOnly">whether or not the resulting DOM document may be modified</param>
		/// <exception cref="System.IO.IOException">
		/// on IO error on the
		/// <see cref="Org.Xml.Sax.InputSource"/>
		/// </exception>
		public virtual void FillXfaForm(XmlReader @is, bool readOnly) {
		    FillXfaForm(XDocument.Load(@is, LoadOptions.PreserveWhitespace), readOnly);
		}

		/// <summary>Replaces the XFA data under datasets/data.</summary>
		/// <param name="node">
		/// the input
		/// <see cref="Org.W3c.Dom.Node"/>
		/// </param>
		public virtual void FillXfaForm(XNode node)
		{
			FillXfaForm(node, false);
		}

		/// <summary>Replaces the XFA data under datasets/data.</summary>
		/// <param name="node">
		/// the input
		/// <see cref="Org.W3c.Dom.Node"/>
		/// </param>
		/// <param name="readOnly">whether or not the resulting DOM document may be modified</param>
		public virtual void FillXfaForm(XNode node, bool readOnly)
		{
			if (readOnly)
			{
				IEnumerable<XElement> nodeList = domDocument.Elements("field");
				for (int i = 0; i < nodeList.Count(); i++)
				{
					nodeList.ElementAt(i).SetAttributeValue("access", "readOnly");
				}
			}
		    IEnumerable<XNode> allChilds = ((XElement) datasetsNode).Nodes();
		    int len = allChilds.Count();
			XNode data = null;
			for (int k = 0; k < len; ++k) {
			    XNode n = allChilds.ElementAt(k);
				if (n is XElement && ((XElement)n).Name.LocalName.Equals("data") && XFA_DATA_SCHEMA
					.Equals(((XElement)n).Name.NamespaceName))
				{
					data = n;
					break;
				}
			}
			if (data == null)
			{
				datasetsNode.Add(new XElement((XNamespace)XFA_DATA_SCHEMA + "xfa:data"));
			}
		    IEnumerable<XNode> list = ((XElement) data).Nodes();
			if (list.Count() == 0)
			{
				((XElement)data).Add(node);
			}
			else
			{
				// There's a possibility that first child node of XFA data is not an ELEMENT but simply a TEXT. In this case data will be duplicated.
				// data.replaceChild(domDocument.importNode(node, true), data.getFirstChild());
				XNode firstNode = GetFirstElementNode(data);
				if (firstNode != null)
				{
					firstNode.ReplaceWith(node is XDocument ? ((XDocument)node).FirstNode : node);
				}
			}
			ExtractNodes();
		}

		private static String GetNodeText(XNode n, String name) {
		    XNode n2 = ((XElement) n).FirstNode;
			while (n2 != null)
			{
				if (n2 is XElement)
				{
					name = GetNodeText(n2, name);
				}
				else
				{
					if (n2 is XText) {
					    name += ((XText) n2).Value;
					}
				}
			    n2 = ((XElement) n2).NextNode;
			}
			return name;
		}

		/// <summary>Return the XFA Object, could be an array, could be a Stream.</summary>
		/// <remarks>
		/// Return the XFA Object, could be an array, could be a Stream.
		/// Returns null f no XFA Object is present.
		/// </remarks>
		/// <param name="pdfDocument">a PdfDocument instance</param>
		/// <returns>the XFA object</returns>
		private static PdfObject GetXfaObject(PdfDocument pdfDocument)
		{
			PdfDictionary af = pdfDocument.GetCatalog().GetPdfObject().GetAsDictionary(PdfName
				.AcroForm);
			return af == null ? null : af.Get(PdfName.XFA);
		}

		/// <summary>Serializes a XML document to a byte array.</summary>
		/// <param name="n">the XML document</param>
		/// <returns>the serialized XML document</returns>
		/// <exception cref="System.IO.IOException">on error</exception>
		private static byte[] SerializeDocument(XNode n)
		{
            MemoryStream fout = new MemoryStream();
		    if (n != null) {
		        XmlWriterSettings settings = new XmlWriterSettings {
<<<<<<< HEAD
		            Encoding = new UpperCaseUTF8Encoding(false),
                    OmitXmlDeclaration = !(n is XDocument)
                };
		        XmlWriter writer = XmlTextWriter.Create(fout, settings);
                n.WriteTo(writer);
                writer.Close();
		    }
            fout.Close();
=======
		            Encoding = new UTF8Encoding(false),
		            OmitXmlDeclaration = true,
		        };
		        XmlWriter writer = XmlWriter.Create(fout, settings);
		        n.WriteTo(writer);
#if !NETSTANDARD1_6
                writer.Close();
#else
                writer.Dispose();
#endif
            }
            fout.Dispose();
>>>>>>> 4e66050a
		    return fout.ToArray();
		}

		/// <exception cref="System.IO.IOException"/>
		/// <exception cref="Javax.Xml.Parsers.ParserConfigurationException"/>
		/// <exception cref="Org.Xml.Sax.SAXException"/>
		private void InitXfaForm(PdfObject xfa)
		{
			MemoryStream bout = new MemoryStream();
			if (xfa.IsArray())
			{
				PdfArray ar = (PdfArray)xfa;
				for (int k = 1; k < ar.Size(); k += 2)
				{
					PdfObject ob = ar.Get(k);
					if (ob is PdfStream)
					{
						byte[] b = ((PdfStream)ob).GetBytes();
						bout.Write(b);
					}
				}
			}
			else
			{
				if (xfa is PdfStream)
				{
					byte[] b = ((PdfStream)xfa).GetBytes();
					bout.Write(b);
				}
			}
			bout.Close();
			InitXfaForm(new MemoryStream(bout.ToArray()));
		}

		/// <exception cref="Javax.Xml.Parsers.ParserConfigurationException"/>
		/// <exception cref="System.IO.IOException"/>
		/// <exception cref="Org.Xml.Sax.SAXException"/>
		private void InitXfaForm(Stream inputStream)
		{
			SetDomDocument(XDocument.Load(inputStream, LoadOptions.PreserveWhitespace));
			xfaPresent = true;
		}

		/// <summary>Extracts the nodes from the domDocument.</summary>
		private void ExtractNodes()
		{
			 IDictionary<String, XNode> xfaNodes = ExtractXFANodes(domDocument);
			if (xfaNodes.ContainsKey("template")) {
			    templateNode = (XElement)xfaNodes["template"];
			}
			if (xfaNodes.ContainsKey("datasets"))
			{
				datasetsNode = (XElement)xfaNodes["datasets"];
                XElement dataNode = FindDataNode(datasetsNode);
                datasetsSom = new Xml2SomDatasets(dataNode != null ? dataNode : datasetsNode.FirstNode);
			}
			if (datasetsNode == null)
			{
				CreateDatasetsNode(domDocument.FirstNode);
			}
		}

		/// <summary>Some XFA forms don't have a datasets node.</summary>
		/// <remarks>
		/// Some XFA forms don't have a datasets node.
		/// If this is the case, we have to add one.
		/// </remarks>
		private void CreateDatasetsNode(XNode n)
		{
			while (((XElement)n).Nodes().Count() == 0) {
			    n = n.NextNode;
			}
			if (n != null)
			{
				XElement e = new XElement("xfa:datasets");
				e.SetAttributeValue("xmlns:xfa", XFA_DATA_SCHEMA);
				datasetsNode = e;
				((XElement)n).Add(datasetsNode);
			}
		}

		private XNode GetFirstElementNode(XNode src)
		{
			XNode result = null;
		    IEnumerable<XNode> list = ((XElement) src).Nodes();
			for (int i = 0; i < list.Count(); i++)
			{
				if (list.ElementAt(i) is XElement)
				{
					result = list.ElementAt(i);
					break;
				}
			}
			return result;
		}

        private XElement FindDataNode(XElement datasetsNode)
	    {
            //return datasetsNode.Element("{xfa}data");
            XName name = XName.Get("data", "http://www.xfa.org/schema/xfa-data/1.0/");
            return datasetsNode.Element(name);
	    }


        private class UpperCaseUTF8Encoding : UTF8Encoding
        {
            // Code from a blog http://www.distribucon.com/blog/CategoryView,category,XML.aspx
            //
            // Dan Miser - Thoughts from Dan Miser
            // Tuesday, January 29, 2008 
            // He used the Reflector to understand the heirarchy of the encoding class
            //
            //      Back to Reflector, and I notice that the Encoding.WebName is the property used to
            //      write out the encoding string. I now create a descendant class of UTF8Encoding.
            //      The class is listed below. Now I just call XmlTextWriter, passing in
            //      UpperCaseUTF8Encoding.UpperCaseUTF8 for the Encoding type, and everything works
            //      perfectly. - Dan Miser

            public UpperCaseUTF8Encoding() : base() {
            }

            public UpperCaseUTF8Encoding(bool encoderShouldEmitUTF8Identifier) : base(encoderShouldEmitUTF8Identifier) {
            }

            public override string WebName
            {
                get { return base.WebName.ToUpper(); }
            }

            public static UpperCaseUTF8Encoding UpperCaseUTF8
            {
                get
                {
                    if (upperCaseUtf8Encoding == null)
                    {
                        upperCaseUtf8Encoding = new UpperCaseUTF8Encoding();
                    }
                    return upperCaseUtf8Encoding;
                }
            }

            private static UpperCaseUTF8Encoding upperCaseUtf8Encoding = null;
        }
    }
}<|MERGE_RESOLUTION|>--- conflicted
+++ resolved
@@ -611,7 +611,6 @@
             MemoryStream fout = new MemoryStream();
 		    if (n != null) {
 		        XmlWriterSettings settings = new XmlWriterSettings {
-<<<<<<< HEAD
 		            Encoding = new UpperCaseUTF8Encoding(false),
                     OmitXmlDeclaration = !(n is XDocument)
                 };
@@ -620,20 +619,6 @@
                 writer.Close();
 		    }
             fout.Close();
-=======
-		            Encoding = new UTF8Encoding(false),
-		            OmitXmlDeclaration = true,
-		        };
-		        XmlWriter writer = XmlWriter.Create(fout, settings);
-		        n.WriteTo(writer);
-#if !NETSTANDARD1_6
-                writer.Close();
-#else
-                writer.Dispose();
-#endif
-            }
-            fout.Dispose();
->>>>>>> 4e66050a
 		    return fout.ToArray();
 		}
 
