--- conflicted
+++ resolved
@@ -31,10 +31,7 @@
     <DefineConstants>TRACE</DefineConstants>
     <ErrorReport>prompt</ErrorReport>
     <WarningLevel>4</WarningLevel>
-<<<<<<< HEAD
     <RegisterForComInterop>false</RegisterForComInterop>
-=======
->>>>>>> cd26d56a
     <DocumentationFile>bin\Release\itext.forms.xml</DocumentationFile>
   </PropertyGroup>
   <ItemGroup>
